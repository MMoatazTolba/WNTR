import wntr.sim.hydraulics
from wntr.sim.solvers import NewtonSolver, SolverStatus
import wntr.sim.results
from wntr.network.controls import ControlManager, _ControlType
import numpy as np
import warnings
import time
import sys
import logging
import scipy.optimize
import scipy.sparse
import scipy.sparse.csr
import itertools
from collections import OrderedDict
from wntr.utils.ordered_set import OrderedSet
from wntr.network import Junction, Pipe, Valve, Pump, Tank, Reservoir, LinkStatus
from wntr.sim.network_isolation import check_for_isolated_junctions, get_long_size
from wntr.sim.aml.aml import VarDict, ParamDict
from wntr.sim.aml.expr import Var, Param
import enum
import pandas as pd
import json
import os
try:
    import plotly
except ImportError:
    pass

logger = logging.getLogger(__name__)


# TODO: allow user to turn of demand status and leak model status controls
# TODO: allow user to switch between wntr and ipopt models


class WaterNetworkSimulator(object):
    """
    Base water network simulator class.

    wn : WaterNetworkModel object
        Water network model

    .. warning::

        The mode parameter has been deprecated. Please set the mode using the network option,
        wn.options.hydraulic.demand_model.

    
    """

    def __init__(self, wn=None):

        self._wn = wn
        # self.mode = mode
        self.mode = self._wn.options.hydraulic.demand_model


    def _get_link_type(self, name):
        if isinstance(self._wn.get_link(name), Pipe):
            return 'pipe'
        elif isinstance(self._wn.get_link(name), Valve):
            return 'valve'
        elif isinstance(self._wn.get_link(name), Pump):
            return 'pump'
        else:
            raise RuntimeError('Link name ' + name + ' was not recognised as a pipe, valve, or pump.')

    def _get_node_type(self, name):
        if isinstance(self._wn.get_node(name), Junction):
            return 'junction'
        elif isinstance(self._wn.get_node(name), Tank):
            return 'tank'
        elif isinstance(self._wn.get_node(name), Reservoir):
            return 'reservoir'
        else:
            raise RuntimeError('Node name ' + name + ' was not recognised as a junction, tank, reservoir, or leak.')


class _DiagnosticsOptions(enum.IntEnum): # pragma: no cover
    plot_network = 1
    disable = 2
    run_until_time = 3
    perform_next_step = 4
    load_solution_from_json = 5
    display_residuals = 6
    compare_link_status_to_solution = 7
    compare_link_sol = 8
    store_var_values_in_network = 9


class _Diagnostics(object): # pragma: no cover
    def __init__(self, wn, model, mode, enable=False):
        self.wn = wn
        self.model = model
        # self.mode = mode
        self.mode = wn.options.hydraulic.demand_model
        self.enabled = enable
        self.time_to_enable = -1

    def get_command(self):
        print('please select what you would like to do:')
        for option in _DiagnosticsOptions:
            print('  {0} - {1}'.format(option.value, option.name))
        selection = int(input())
        return selection

    def run(self, last_step, next_step):
        if self.enabled and self.wn.sim_time >= self.time_to_enable:
            print('last step: ', last_step)
            print('next step: ', next_step)
            selection = self.get_command()
            if selection == _DiagnosticsOptions.plot_network:
                self._plot_interactive_network(self.wn)
                self.run(last_step, next_step)
            elif selection == _DiagnosticsOptions.disable:
                self.enabled = False
            elif selection == _DiagnosticsOptions.run_until_time:
                self.time_to_enable = float(input('What sim time should diagnostics be enabled at? '))
            elif selection == _DiagnosticsOptions.perform_next_step:
                pass
            elif selection == _DiagnosticsOptions.load_solution_from_json:
                self.load_solution_from_json()
                self.run(last_step, next_step)
            elif selection == _DiagnosticsOptions.display_residuals:
                self.display_residuals()
                self.run(last_step, next_step)
            elif selection == _DiagnosticsOptions.compare_link_status_to_solution:
                self.compare_link_status_to_solution()
                self.run(last_step, next_step)
            elif selection == _DiagnosticsOptions.compare_link_sol:
                self.compare_link_sol()
                self.run(last_step, next_step)
            elif selection == _DiagnosticsOptions.store_var_values_in_network:
                self.store_var_values_in_network()
                self.run(last_step, next_step)

    def compare_link_status_to_solution(self):
        if int(self.wn.sim_time) != self.wn.sim_time:
            raise ValueError('wn.sim_time must be an int')
        t = int(self.wn.sim_time)
        json_file = input('path to json file: ')
        f = open(json_file, 'r')
        sol = json.load(f)
        f.close()
        if str(t) not in sol:
            print('no solution found for sim_time {0}'.format(t))
            return
        sol = sol[str(t)]
        index = list()
        wntr_stat = list()
        sol_stat = list()
        stat_diff = list()
        for link_name, stat in sol.items():
            link = self.wn.get_link(link_name)
            index.append(link_name)
            wntr_stat.append(link.status)
            sol_stat.append(stat)
            if link.status == stat:
                stat_diff.append(0)
            else:
                stat_diff.append(1)
        df = pd.DataFrame({'wntr status': wntr_stat, 'sol status': sol_stat, 'diff': stat_diff}, index=index)
        df.sort_values(by=['diff'], axis=0, ascending=False, inplace=True)
        html_str = df.to_html()
        f = open('status_comparison_' + str(int(self.wn.sim_time)) + '.html', 'w')
        f.write(html_str)
        f.close()
        os.system('open status_comparison_' + str(int(self.wn.sim_time)) + '.html')

    def load_solution_from_json(self):
        if int(self.wn.sim_time) != self.wn.sim_time:
            raise ValueError('wn.sim_time must be an int')
        t = int(self.wn.sim_time)
        json_file = input('Path to json file: ')
        f = open(json_file, 'r')
        sol = json.load(f)
        f.close()
        if str(t) not in sol:
            print('no solution found for sim_time {0}'.format(t))
            return
        sol = sol[str(t)]
        for v_name, val in sol.items():
            if not hasattr(self.model, v_name):
                print('could not load {0} into the model because {0} is not an attribute of the model'.format(v_name))
                continue
            v = getattr(self.model, v_name)
            if type(val) == dict:
                for key, _val in val.items():
                    if key not in v:
                        print('could not load {0}[{1}] into the model because {1} is not an element in model.{0}'.format(v_name, key))
                        continue
                    _v = v[key]
                    if type(_v) == Var:
                        _v.value = _val
                    else:
                        if abs(_v.value - _val) > 1e-6:
                            if abs(_val) <= 1e-8 or abs(_v.value - _val)/abs(_val) > 1e-6:
                                print('found difference between {0} values for {1}'.format(type(_v), str(_v)))
                                print('  from solution file: {0}'.format(_val))
                                print('  from model: {0}'.format(_v.value))
            else:
                if type(v) == Var:
                    v.value = val
                else:
                    if abs(v.value - val) > 1e-6:
                        if abs(val) <= 1e-8 or abs(v.value - val)/abs(val) > 1e-6:
                            print('found difference between {0} values for {1}'.format(type(v), str(v)))
                            print('  from solution file: {0}'.format(val))
                            print('  from model: {0}'.format(v.value))

    def display_residuals(self):
        self.model.set_structure()
        r = abs(self.model.evaluate_residuals())

        index = list()
        resids = list()
        for c in self.model.cons():
            index.append(c.name)
            resids.append(r[c.index])
        all_resids = pd.DataFrame({'resids': resids}, index=index)
        all_resids.sort_values(by=['resids'], axis=0, ascending=False, inplace=True)
        html_str = all_resids.to_html()
        f = open('resids_' + str(int(self.wn.sim_time)) + '.html', 'w')
        f.write(html_str)
        f.close()
        os.system('open resids_' + str(int(self.wn.sim_time)) + '.html')

    def compare_link_sol(self):
        link_name = input('link: ')
        if int(self.wn.sim_time) != self.wn.sim_time:
            raise ValueError('wn.sim_time must be an int')
        t = int(self.wn.sim_time)
        json_file = input('Path to json file: ')
        f = open(json_file, 'r')
        sol = json.load(f)
        f.close()
        if str(t) not in sol:
            print('no solution found for sim_time {0}'.format(t))
            return
        sol = sol[str(t)]

        link = self.wn.get_link(link_name)
        start_node = link.start_node
        end_node = link.end_node

        df = pd.DataFrame({'wntr': np.ones(7) * np.nan,
                           'sol': np.ones(7) * np.nan},
                          index=['flow', 'start_head', 'end_head', 'x_coord', 'y_coord', 'start_node', 'end_node'])

        df.at['flow', 'wntr'] = self.model.flow[link_name].value
        df.at['flow', 'sol'] = sol['flow'][link_name]

        if isinstance(start_node, wntr.network.Junction):
            df.at['start_head', 'wntr'] = self.model.head[start_node.name].value
            df.at['start_head', 'sol'] = sol['head'][start_node.name]
        else:
            df.at['start_head', 'wntr'] = self.model.source_head[start_node.name].value
            df.at['start_head', 'sol'] = sol['source_head'][start_node.name]
        if isinstance(end_node, wntr.network.Junction):
            df.at['end_head', 'wntr'] = self.model.head[end_node.name].value
            df.at['end_head', 'sol'] = sol['head'][end_node.name]
        else:
            df.at['end_head', 'wntr'] = self.model.source_head[end_node.name].value
            df.at['end_head', 'sol'] = sol['source_head'][end_node.name]

        df.at['x_coord', 'wntr'] = 0.5 * (start_node.coordinates[0] + end_node.coordinates[0])
        df.at['x_coord', 'sol'] = 0.5 * (start_node.coordinates[0] + end_node.coordinates[0])
        df.at['y_coord', 'wntr'] = 0.5 * (start_node.coordinates[1] + end_node.coordinates[1])
        df.at['y_coord', 'sol'] = 0.5 * (start_node.coordinates[1] + end_node.coordinates[1])
        df.at['start_node', 'wntr'] = start_node.name
        df.at['start_node', 'sol'] = start_node.name
        df.at['end_node', 'wntr'] = end_node.name
        df.at['end_node', 'sol'] = end_node.name

        html_str = df.to_html()
        f = open('link_comparison_' + link_name + '_' + str(t) + '.html', 'w')
        f.write(html_str)
        f.close()
        os.system('open link_comparison_' + link_name + '_' + str(t) + '.html')

    def store_var_values_in_network(self):
        self.mode = self._wn.options.hydraulic.demand_model
        wntr.sim.hydraulics.store_results_in_network(self.wn, self.model, self.mode)

    @classmethod
    def _plot_interactive_network(cls, wn, title=None, node_size=8, link_width=2,
                                figsize=None, round_ndigits=2, filename=None, auto_open=True):
        """
        Create an interactive scalable network graphic using networkx and plotly.

        Parameters
        ----------
        wn : wntr WaterNetworkModel
            A WaterNetworkModel object

        title : str, optional
            Plot title (default = None)

        node_size : int, optional
            Node size (default = 8)

        link_width : int, optional
            Link width (default = 1)

        figsize: list, optional
            Figure size in pixels, default= [700, 450]

        round_ndigits : int, optional
            Number of digits to round node values used in the label (default = 2)

        filename : string, optional
            HTML file name (default=None, temp-plot.html)
        """
        if figsize is None:
            figsize = [1000, 700]

        node_attributes = ['_is_isolated', 'head', 'demand']
        link_attributes = ['status', '_is_isolated', 'flow']

        # Graph
        G = wn.get_graph()

        open_edges = dict()
        closed_edges = dict()
        isolated_edges = dict()
        for edge_dict in [open_edges, closed_edges, isolated_edges]:
            edge_dict['x'] = list()
            edge_dict['y'] = list()
        for edge in G.edges:
            x0, y0 = G.nodes[edge[0]]['pos']
            x1, y1 = G.nodes[edge[1]]['pos']
            link = wn.get_link(edge[2])
            if link._is_isolated:
                edge_dict = isolated_edges
            elif link.status == LinkStatus.Opened or link.status == LinkStatus.Active:
                edge_dict = open_edges
            elif link.status == LinkStatus.Closed:
                edge_dict = closed_edges
            else:
                raise ValueError('Unexpected link status: {0}'.format(str(link.status)))
            edge_dict['x'] += tuple([x0, x1, None])
            edge_dict['y'] += tuple([y0, y1, None])

        open_edge_trace = plotly.graph_objs.Scatter(x=open_edges['x'], y=open_edges['y'], mode='lines',
                                                    line=dict(color='Blue', width=link_width))
        closed_edge_trace = plotly.graph_objs.Scatter(x=closed_edges['x'], y=closed_edges['y'], mode='lines',
                                                    line=dict(color='Yellow', width=link_width))
        isolated_edge_trace = plotly.graph_objs.Scatter(x=isolated_edges['x'], y=isolated_edges['y'], mode='lines',
                                                        line=dict(color='Red', width=link_width))

        edge_name_trace = plotly.graph_objs.Scatter(x=[], y=[], text=[], hoverinfo='text', mode='markers',
                                                    marker=dict(size=1))
        for edge in G.edges:
            x0, y0 = G.nodes[edge[0]]['pos']
            x1, y1 = G.nodes[edge[1]]['pos']
            link = wn.get_link(edge[2])
            edge_name_trace['x'] += tuple([0.5 * (x0 + x1)])
            edge_name_trace['y'] += tuple([0.5 * (y0 + y1)])
            link_text = str(link.link_type) + ' ' + str(link)
            for _attr in link_attributes:
                val = getattr(link, _attr)
                if type(val) == float:
                    val = round(val, round_ndigits)
                link_text += '<br />{0}: {1}'.format(_attr, str(val))
            link_text += '<br />{0}: {1}'.format('x_coord', 0.5 * (x0 + x1))
            link_text += '<br />{0}: {1}'.format('y_coord', 0.5 * (y0 + y1))
            edge_name_trace['text'] += tuple([link_text])

        # Create node trace
        node_trace = plotly.graph_objs.Scatter(x=[], y=[], text=[], hoverinfo='text', mode='markers',
                                            marker=dict(size=node_size, color='Black', line=dict(width=1)))
        for node in G.nodes():
            x, y = G.nodes[node]['pos']
            node_trace['x'] += tuple([x])
            node_trace['y'] += tuple([y])
            _node = wn.get_node(node)
            node_text = str(_node.node_type) + ' ' + str(_node)
            for _attr in node_attributes:
                val = getattr(_node, _attr)
                if type(val) == float:
                    val = round(val, round_ndigits)
                node_text += '<br />{0}: {1}'.format(_attr, str(val))
            try:
                if hasattr(_node, 'elevation'):
                    node_text += '<br />{0}: {1}'.format('pressure', round(_node.head-_node.elevation, round_ndigits))
            except:
                pass
            node_text += '<br />{0}: {1}'.format('x_coord', x)
            node_text += '<br />{0}: {1}'.format('y_coord', y)
            node_trace['text'] += tuple([node_text])

        # Create figure
        data = [open_edge_trace, closed_edge_trace, isolated_edge_trace, edge_name_trace, node_trace]
        layout = plotly.graph_objs.Layout(title=title,
                                        titlefont=dict(size=16),
                                        showlegend=False,
                                        width=figsize[0],
                                        height=figsize[1],
                                        hovermode='closest',
                                        margin=dict(b=20, l=5, r=5, t=40),
                                        xaxis=dict(showgrid=False, zeroline=False, showticklabels=False),
                                        yaxis=dict(showgrid=False, zeroline=False, showticklabels=False))

        fig = plotly.graph_objs.Figure(data=data, layout=layout)
        if filename:
            plotly.offline.plot(fig, filename=filename, auto_open=auto_open)
        else:
            plotly.offline.plot(fig, auto_open=auto_open)

    @classmethod
    def _write_DD_results_to_json_for_diagnostics(cls, wn, res, filename):
        d = dict()
        mode = wn.options.hydraulic.demand_model
        if mode in ['DD','DDA']:
            demand_key = 'expected_demand'
        elif mode in ['PDD','PDA']:
            demand_key = 'demand'
        else:
            raise ValueError('Unexpected mode: {0}'.format(mode))

        for t in res.node['head'].index:
            d[t] = dict()
            d[t]['head'] = dict()
            d[t]['source_head'] = dict()
            d[t][demand_key] = dict()
            d[t]['flow'] = dict()
            for col in res.node['head'].columns:
                node = wn.get_node(col)
                if node.node_type in {'Tank', 'Reservoir'}:
                    d[t]['source_head'][col] = float(res.node['head'].at[t, col])
                else:
                    d[t]['head'][col] = float(res.node['head'].at[t, col])
            for col in res.node['demand'].columns:
                node = wn.get_node(col)
                if node.node_type in {'Tank', 'Reservoir'}:
                    pass
                else:
                    d[t][demand_key][col] = float(res.node['demand'].at[t, col])
            for col in res.link['flowrate'].columns:
                d[t]['flow'][col] = float(res.link['flowrate'].at[t, col])

        f = open(filename, 'w')
        json.dump(d, f)
        f.close()

    @classmethod
    def _write_status_to_json(cls, wn, res, filename):
        d = dict()

        for t in res.link['status'].index:
            d[t] = dict()
            for col in res.link['status'].columns:
                d[t][col] = int(res.link['status'].at[t, col])

        f = open(filename, 'w')
        json.dump(d, f)
        f.close()




class WNTRSimulator(WaterNetworkSimulator):
    """
    WNTR simulator class.
    The WNTR simulator uses a custom newton solver and linear solvers from scipy.sparse.

    Parameters
    ----------
    wn : WaterNetworkModel object
        Water network model


    .. note::
    
        The mode parameter has been deprecated. Please set the mode using Options.hydraulic.demand_model

    """

    def __init__(self, wn):

        super(WNTRSimulator, self).__init__(wn)

        # attributes needed isolated junctions/links
        self._prev_isolated_junctions = OrderedSet()
        self._prev_isolated_links = OrderedSet()
        self._internal_graph = None
        self._node_pairs_with_multiple_links = None
        self._link_name_to_id = OrderedDict()
        self._link_id_to_name = OrderedDict()
        self._node_name_to_id = OrderedDict()
        self._node_id_to_name = OrderedDict()
        self._source_ids = None

        # attributes needed for controls
        self._presolve_controls = ControlManager()
        self._rules = ControlManager()
        self._postsolve_controls = ControlManager()
        self._feasibility_controls = ControlManager()
        self._model_updater = None
        self._rule_iter = 0

        # attributes needed for solver
        self._model = None
        self._solver = NewtonSolver()
        self._backup_solver = None
        self._solver_options = dict()
        self._backup_solver_options = dict()
        self._convergence_error = False

        # other attributes
        self._hydraulic_timestep = None
        self._report_timestep = None

        long_size = get_long_size()
        if long_size == 4:
            self._int_dtype = np.int32
        else:
            assert long_size == 8
            self._int_dtype = np.int64

        self._initialize_name_id_maps()

    def _get_time(self):
        s = int(self._wn.sim_time)
        h = int(s/3600)
        s -= h*3600
        m = int(s/60)
        s -= m*60
        s = int(s)
        return '{:02}:{:02}:{:02}'.format(h, m, s)

    def _setup_sim_options(self, solver, backup_solver, solver_options, backup_solver_options, convergence_error):
        self._report_timestep = self._wn.options.time.report_timestep
        self._hydraulic_timestep = self._wn.options.time.hydraulic_timestep
        if type(self._report_timestep) is str:
            if self._report_timestep.upper() != 'ALL':
                raise ValueError('report timestep must be either an integer number of seconds or "ALL".')
        else:
            if self._report_timestep < self._hydraulic_timestep:
                msg = 'The report timestep must be an integer multiple of the hydraulic timestep. Reducing the hydraulic timestep from {0} seconds to {1} seconds for this simulation.'.format(self._hydraulic_timestep, self._report_timestep)
                logger.warning(msg)
                warnings.warn(msg)
                self._hydraulic_timestep = self._report_timestep
            elif self._report_timestep%self._hydraulic_timestep != 0:
                new_report = self._report_timestep - (self._report_timestep%self._hydraulic_timestep)
                msg = 'The report timestep must be an integer multiple of the hydraulic timestep. Reducing the report timestep from {0} seconds to {1} seconds for this simulation.'.format(self._report_timestep, new_report)
                logger.warning(msg)
                warnings.warn(msg)
                self._report_timestep = new_report

        if solver_options is None:
            self._solver_options = dict()
        else:
            self._solver_options = dict(solver_options)
        if backup_solver_options is None:
            self._backup_solver_options = dict()
        else:
            self._backup_solver_options = dict(backup_solver_options)

        self._solver = solver
        self._backup_solver = backup_solver

        if self._solver is scipy.optimize.fsolve:
            self._solver_options.pop('fprime', False)
            self._solver_options['full_output'] = True
            use_jac = self._solver_options.pop('use_jac', False)
            if use_jac:
                dense_jac = _DenseJac(self._model)
                self._solver_options['fprime'] = dense_jac.eval

        if self._backup_solver is scipy.optimize.fsolve:
            self._backup_solver_options.pop('fprime', False)
            self._backup_solver_options['full_output'] = True
            use_jac = self._backup_solver_options.pop('use_jac', False)
            if use_jac:
                dense_jac = _DenseJac(self._model)
                self._backup_solver_options['fprime'] = dense_jac.eval

        self._convergence_error = convergence_error

    def _get_control_managers(self):
        self._presolve_controls = ControlManager()
        self._postsolve_controls = ControlManager()
        self._rules = ControlManager()
        self._feasibility_controls = ControlManager()

        def categorize_control(control):
            if control.epanet_control_type in {_ControlType.presolve, _ControlType.pre_and_postsolve}:
                self._presolve_controls.register_control(control)
            if control.epanet_control_type in {_ControlType.postsolve, _ControlType.pre_and_postsolve}:
                self._postsolve_controls.register_control(control)
            if control.epanet_control_type == _ControlType.rule:
                self._rules.register_control(control)
            if control.epanet_control_type == _ControlType.feasibility:
                self._feasibility_controls.register_control(control)

        for c_name, c in self._wn.controls():
            categorize_control(c)
        for c in self._wn._get_all_tank_controls():
            categorize_control(c)
        for c in self._wn._get_cv_controls():
            categorize_control(c)
        for c in self._wn._get_pump_controls():
            categorize_control(c)
        for c in self._wn._get_valve_controls():
            categorize_control(c)

        if logger.getEffectiveLevel() <= 1:
            logger.log(1, 'collected presolve controls:')
            for c in self._presolve_controls:
                logger.log(1, '\t' + str(c))
            logger.log(1, 'collected rules:')
            for c in self._rules:
                logger.log(1, '\t' + str(c))
            logger.log(1, 'collected postsolve controls:')
            for c in self._postsolve_controls:
                logger.log(1, '\t' + str(c))
            logger.log(1, 'collected feasibility controls:')
            for c in self._feasibility_controls:
                logger.log(1, '\t' + str(c))

    def _compute_next_timestep_and_run_presolve_controls_and_rules(self, first_step):
        """
        1) Determine the next time step. This depends on both presolve controls and rules. Note that
           (unless this is the first time step) the current value of wn.sim_time is the next hydraulic
           timestep. If there are presolve controls or rules that need activated before the next hydraulic
           timestep, then the wn.sim_time will be adjusted within this if statement.

            a) check the presolve controls to see which ones need activated.
            b) if there is a presolve control(s) that need activated and it needs activated at a time
               that is earlier than the next rule timestep, then the next simulation time is determined
               by that presolve controls
            c) if there are any rules that need activated before the next hydraulic timestep, then
               wn.sim_time will be adjusted to the appropriate rule timestep.
        2) Activate the appropriate controls
        """

        self._presolve_controls.reset()
        self._rules.reset()

        # check which presolve controls need to be activated before the next hydraulic timestep
        presolve_controls_to_run = self._presolve_controls.check()
        presolve_controls_to_run.sort(key=lambda i: i[0]._priority)  # sort them by priority
        # now sort them from largest to smallest "backtrack"; this way they are in the time-order
        # in which they need to be activated
        presolve_controls_to_run.sort(key=lambda i: i[1], reverse=True)
        if first_step:  # we don't want to backtrack if the sim time is 0
            presolve_controls_to_run = [(c, 0) for c, b in presolve_controls_to_run]
        if logger.getEffectiveLevel() <= 1:
            logger.log(1, 'presolve_controls that need activated before the next hydraulic timestep:')
            for pctr in presolve_controls_to_run:
                logger.log(1, '\tcontrol: {0} \tbacktrack: {1}'.format(pctr[0], pctr[1]))
        cnt = 0

        # loop until we have checked all of the presolve_controls_to_run and all of the rules prior to the next
        # hydraulic timestep
        while cnt < len(presolve_controls_to_run) or self._rule_iter * self._wn.options.time.rule_timestep <= self._wn.sim_time:
            if cnt >= len(presolve_controls_to_run):
                # We have already checked all of the presolve_controls_to_run, and nothing changed
                # Now we just need to check the rules
                if logger.getEffectiveLevel() <= 1:
                    logger.log(1, 'no presolve controls need activated; checking rules at rule timestep {0}'.format(
                        self._rule_iter * self._wn.options.time.rule_timestep))
                old_time = self._wn.sim_time
                self._wn.sim_time = self._rule_iter * self._wn.options.time.rule_timestep
                if not first_step:
                    wntr.sim.hydraulics.update_tank_heads(self._wn)
                self._rule_iter += 1
                rules_to_run = self._rules.check()
                rules_to_run.sort(key=lambda i: i[0]._priority)
                for rule, rule_back in rules_to_run:  # rule_back is the "backtrack" which is not actually used for rules
                    if logger.getEffectiveLevel() <= 1:
                        logger.log(1, '\tactivating rule {0}'.format(rule))
                    rule.run_control_action()
                if self._rules.changes_made():
                    # If changes were made, then we found the next timestep; break
                    break
                # if no changes were made, then set the wn.sim_time back
                if logger.getEffectiveLevel() <= 1:
                    logger.log(1, 'no changes made by rules at rule timestep {0}'.format(
                        (self._rule_iter - 1) * self._wn.options.time.rule_timestep))
                self._wn.sim_time = old_time
            else:
                # check the next presolve control in presolve_controls_to_run
                control, backtrack = presolve_controls_to_run[cnt]
                if logger.getEffectiveLevel() <= 1:
                    logger.log(1, 'checking control {0}; backtrack: {1}'.format(control, backtrack))
                if self._wn.sim_time - backtrack < self._rule_iter * self._wn.options.time.rule_timestep:
                    # The control needs activated before the next rule timestep; Activate the control and
                    # any controls with the samve value for backtrack
                    if logger.getEffectiveLevel() <= 1:
                        logger.log(1, 'control {0} needs run before the next rule timestep.'.format(control))
                    control.run_control_action()
                    cnt += 1
                    while cnt < len(presolve_controls_to_run) and presolve_controls_to_run[cnt][1] == backtrack:
                        # Also activate all of the controls that have the same value for backtrack
                        if logger.getEffectiveLevel() <= 1:
                            logger.log(1, '\talso activating control {0}; backtrack: {1}'.format(
                                presolve_controls_to_run[cnt][0],
                                presolve_controls_to_run[cnt][1]))
                        presolve_controls_to_run[cnt][0].run_control_action()
                        cnt += 1
                    if self._presolve_controls.changes_made():
                        # changes were actually made; we found the next timestep; update wn.sim_time and break
                        self._wn.sim_time -= backtrack
                        break
                    if logger.getEffectiveLevel() <= 1:
                        logger.log(1, 'controls with backtrack {0} did not make any changes'.format(backtrack))
                elif self._wn.sim_time - backtrack == self._rule_iter * self._wn.options.time.rule_timestep:
                    # the control needs activated at the same time as the next rule timestep;
                    # activate the control, any controls with the same value for backtrack, and any rules at
                    # this rule timestep
                    # the rules need run first (I think to match epanet)
                    if logger.getEffectiveLevel() <= 1:
                        logger.log(1, 'control has backtrack equivalent to next rule timestep')
                    self._rule_iter += 1
                    self._wn.sim_time -= backtrack
                    if not first_step:
                        wntr.sim.hydraulics.update_tank_heads(self._wn)
                    rules_to_run = self._rules.check()
                    rules_to_run.sort(key=lambda i: i[0]._priority)
                    for rule, rule_back in rules_to_run:
                        if logger.getEffectiveLevel() <= 1:
                            logger.log(1, '\tactivating rule {0}'.format(rule))
                        rule.run_control_action()
                    if logger.getEffectiveLevel() <= 1:
                        logger.log(1, '\tactivating control {0}; backtrack: {1}'.format(control, backtrack))
                    control.run_control_action()
                    cnt += 1
                    while cnt < len(presolve_controls_to_run) and presolve_controls_to_run[cnt][1] == backtrack:
                        if logger.getEffectiveLevel() <= 1:
                            logger.log(1, '\talso activating control {0}; backtrack: {1}'.format(
                                presolve_controls_to_run[cnt][0], presolve_controls_to_run[cnt][1]))
                        presolve_controls_to_run[cnt][0].run_control_action()
                        cnt += 1
                    if self._presolve_controls.changes_made() or self._rules.changes_made():
                        break
                    if logger.getEffectiveLevel() <= 1:
                        logger.log(1,
                                   'no changes made by presolve controls or rules at backtrack {0}'.format(backtrack))
                    self._wn.sim_time += backtrack
                else:
                    if logger.getEffectiveLevel() <= 1:
                        logger.log(1, 'The next rule timestep is before this control needs activated; checking rules')
                    old_time = self._wn.sim_time
                    self._wn.sim_time = self._rule_iter * self._wn.options.time.rule_timestep
                    self._rule_iter += 1
                    if not first_step:
                        wntr.sim.hydraulics.update_tank_heads(self._wn)
                    rules_to_run = self._rules.check()
                    rules_to_run.sort(key=lambda i: i[0]._priority)
                    for rule, rule_back in rules_to_run:
                        if logger.getEffectiveLevel() <= 1:
                            logger.log(1, '\tactivating rule {0}'.format(rule))
                        rule.run_control_action()
                    if self._rules.changes_made():
                        break
                    if logger.getEffectiveLevel() <= 1:
                        logger.log(1, 'no changes made by rules at rule timestep {0}'.format(
                            (self._rule_iter - 1) * self._wn.options.time.rule_timestep))
                    self._wn.sim_time = old_time
        if logger.getEffectiveLevel() <= logging.DEBUG:
            logger.debug('changes made by rules: ')
            for obj, attr in self._rules.get_changes():
                logger.debug('\t{0}.{1} changed to {2}'.format(obj, attr, getattr(obj, attr)))
            logger.debug('changes made by presolve controls:')
            for obj, attr in self._presolve_controls.get_changes():
                logger.debug('\t{0}.{1} changed to {2}'.format(obj, attr, getattr(obj, attr)))

    def _run_feasibility_controls(self):
        self._feasibility_controls.reset()
        feasibility_controls_to_run = self._feasibility_controls.check()
        feasibility_controls_to_run.sort(key=lambda i: i[0]._priority)
        for c, b in feasibility_controls_to_run:
            assert b == 0
            c.run_control_action()
        logger.debug('changes made by feasibility controls:')
        for obj, attr in self._feasibility_controls.get_changes():
            logger.debug('\t{0}.{1} changed to {2}'.format(obj, attr, getattr(obj, attr)))

    def _run_postsolve_controls(self):
        logger.debug('checking postsolve controls')
        self._postsolve_controls.reset()
        postsolve_controls_to_run = self._postsolve_controls.check()
        postsolve_controls_to_run.sort(key=lambda i: i[0]._priority)
        for control, unused in postsolve_controls_to_run:
            if logger.getEffectiveLevel() <= 1:
                logger.log(1, '\tactivating control {0}'.format(control))
            control.run_control_action()
        if logger.getEffectiveLevel() <= logging.DEBUG:
            logger.debug('postsolve controls made changes:')
            for obj, attr in self._postsolve_controls.get_changes():
                logger.debug('\t{0}.{1} changed to {2}'.format(obj, attr, getattr(obj, attr)))

    def run_sim(self, solver=NewtonSolver, backup_solver=None, solver_options=None,
<<<<<<< HEAD
                backup_solver_options=None, convergence_error=True, HW_approx='default',
                reset_intial_conditions=True, diagnostics=False):
=======
                backup_solver_options=None, convergence_error=False, HW_approx='default',
                diagnostics=False):
>>>>>>> 10b15599
        """
        Run an extended period simulation (hydraulics only).

        Parameters
        ----------
        solver: object
            wntr.sim.solvers.NewtonSolver or Scipy solver
        backup_solver: object
            wntr.sim.solvers.NewtonSolver or Scipy solver
        solver_options: dict
            Solver options are specified using the following dictionary keys:

            * MAXITER: the maximum number of iterations for each hydraulic solve (each timestep and trial) (default = 3000)
            * TOL: tolerance for the hydraulic equations (default = 1e-6)
            * BT_RHO: the fraction by which the step length is reduced at each iteration of the line search (default = 0.5)
            * BT_MAXITER: the maximum number of iterations for each line search (default = 100)
            * BACKTRACKING: whether or not to use a line search (default = True)
            * BT_START_ITER: the newton iteration at which a line search should start being used (default = 2)
            * THREADS: the number of threads to use in constraint and jacobian computations
        backup_solver_options: dict
        convergence_error: bool (optional)
            If convergence_error is True, an error will be raised if the
            simulation does not converge. If convergence_error is False, partial results are returned, 
            a warning will be issued, and results.error_code will be set to 0
            if the simulation does not converge.  Default = False.
        HW_approx: str
            Specifies which Hazen-Williams headloss approximation to use. Options are 'default' and 'piecewise'. Please
            see the WNTR documentation on hydraulics for details.
        reset_intial_conditions: bool
            If reset_intial_conditions is True, initial conditions (including tank level and link status)  
            are reset after running the simulation.  If False, conditions at the end of the simulation are retained 
            on the water network model.
        diagnostics: bool
            If True, then run with diagnostics on
        """
        logger.debug('creating hydraulic model')
        self.mode = self._wn.options.hydraulic.demand_model
        self._model, self._model_updater = wntr.sim.hydraulics.create_hydraulic_model(wn=self._wn, HW_approx=HW_approx)

        if diagnostics:
            diagnostics = _Diagnostics(self._wn, self._model, self.mode, enable=True)
        else:
            diagnostics = _Diagnostics(self._wn, self._model, self.mode, enable=False)

        self._setup_sim_options(solver=solver, backup_solver=backup_solver, solver_options=solver_options,
                                backup_solver_options=backup_solver_options, convergence_error=convergence_error)

        self._get_control_managers()

        node_res, link_res = wntr.sim.hydraulics.initialize_results_dict(self._wn)
        results = wntr.sim.results.SimulationResults()
        results.error_code = None
        results.time = []
        results.network_name = self._wn.name

        self._initialize_internal_graph()

        if self._wn.sim_time == 0:
            first_step = True
        else:
            first_step = False
        trial = -1
        max_trials = self._wn.options.hydraulic.trials
        resolve = False
        self._rule_iter = 0  # this is used to determine the rule timestep

        if first_step:
            wntr.sim.hydraulics.update_network_previous_values(self._wn)
            self._wn._prev_sim_time = -1

        logger.debug('starting simulation')

        logger.info('{0:<10}{1:<10}{2:<10}{3:<15}{4:<15}'.format('Sim Time', 'Trial', 'Solver', '# isolated', '# isolated'))
        logger.info('{0:<10}{1:<10}{2:<10}{3:<15}{4:<15}'.format('', '', '# iter', 'junctions', 'links'))
        while True:
            if logger.getEffectiveLevel() <= logging.DEBUG:
                logger.debug('\n\n')

            if not resolve:
                if not first_step:
                    """
                    The tank levels/heads must be done before checking the controls because the TankLevelControls
                    depend on the tank levels. These will be updated again after we determine the next actual timestep.
                    """
                    wntr.sim.hydraulics.update_tank_heads(self._wn)
                trial = 0
                self._compute_next_timestep_and_run_presolve_controls_and_rules(first_step)

            self._run_feasibility_controls()

            # Prepare for solve
            self._update_internal_graph()
            num_isolated_junctions, num_isolated_links = self._get_isolated_junctions_and_links()
            if not first_step and not resolve:
                wntr.sim.hydraulics.update_tank_heads(self._wn)
            wntr.sim.hydraulics.update_model_for_controls(self._model, self._wn, self._model_updater, self._presolve_controls)
            wntr.sim.hydraulics.update_model_for_controls(self._model, self._wn, self._model_updater, self._rules)
            wntr.sim.hydraulics.update_model_for_controls(self._model, self._wn, self._model_updater, self._feasibility_controls)
            wntr.sim.models.param.source_head_param(self._model, self._wn)
            wntr.sim.models.param.expected_demand_param(self._model, self._wn)

            diagnostics.run(last_step='presolve controls, rules, and model updates', next_step='solve')

            solver_status, mesg, iter_count = _solver_helper(self._model, self._solver, self._solver_options)
            if solver_status == 0 and self._backup_solver is not None:
                solver_status, mesg, iter_count = _solver_helper(self._model, self._backup_solver, self._backup_solver_options)
            if solver_status == 0:
                if self._convergence_error:
                    logger.error('Simulation did not converge at time ' + self._get_time() + '. ' + mesg) 
                    raise RuntimeError('Simulation did not converge at time ' + self._get_time() + '. ' + mesg)
                warnings.warn('Simulation did not converge at time ' + self._get_time() + '. ' + mesg)
                logger.warning('Simulation did not converge at time ' + self._get_time() + '. ' + mesg)
                results.error_code = wntr.sim.results.ResultsStatus.error
                diagnostics.run(last_step='solve', next_step='break')
                break

            logger.info('{0:<10}{1:<10}{2:<10}{3:<15}{4:<15}'.format(self._get_time(), trial, iter_count, num_isolated_junctions, num_isolated_links))

            # Enter results in network and update previous inputs
            logger.debug('storing results in network')
            wntr.sim.hydraulics.store_results_in_network(self._wn, self._model)

            diagnostics.run(last_step='solve and store results in network', next_step='postsolve controls')

            self._run_postsolve_controls()
            if self._postsolve_controls.changes_made():
                resolve = True
                self._update_internal_graph()
                wntr.sim.hydraulics.update_model_for_controls(self._model, self._wn, self._model_updater, self._postsolve_controls)
                diagnostics.run(last_step='postsolve controls and model updates', next_step='solve next trial')
                trial += 1
                if trial > max_trials:
                    if convergence_error:
                        logger.error('Exceeded maximum number of trials at time ' + self._get_time() + '. ') 
                        raise RuntimeError('Exceeded maximum number of trials at time ' + self._get_time() + '. ' ) 
                    results.error_code = wntr.sim.results.ResultsStatus.error
                    warnings.warn('Exceeded maximum number of trials at time ' + self._get_time() + '. ') 
                    logger.warning('Exceeded maximum number of trials at time ' + self._get_time() + '. ' ) 
                    break
                continue

            diagnostics.run(last_step='postsolve controls and model updates', next_step='advance time')

            logger.debug('no changes made by postsolve controls; moving to next timestep')

            resolve = False
            if type(self._report_timestep) == float or type(self._report_timestep) == int:
                if self._wn.sim_time % self._report_timestep == 0:
                    wntr.sim.hydraulics.save_results(self._wn, node_res, link_res)
                    if len(results.time) > 0 and int(self._wn.sim_time) == results.time[-1]:
                        if int(self._wn.sim_time) != self._wn.sim_time:
                            raise RuntimeError('Time steps increments smaller than 1 second are forbidden.'+
                                               ' Keep time steps as an integer number of seconds.')
                        else:
                            raise RuntimeError('Simulation already solved this timestep')
                    results.time.append(int(self._wn.sim_time))
            elif self._report_timestep.upper() == 'ALL':
                wntr.sim.hydraulics.save_results(self._wn, node_res, link_res)
                if len(results.time) > 0 and int(self._wn.sim_time) == results.time[-1]:
                    raise RuntimeError('Simulation already solved this timestep')
                results.time.append(int(self._wn.sim_time))
            wntr.sim.hydraulics.update_network_previous_values(self._wn)
            first_step = False
            self._wn.sim_time += self._hydraulic_timestep
            overstep = float(self._wn.sim_time) % self._hydraulic_timestep
            self._wn.sim_time -= overstep

            if self._wn.sim_time > self._wn.options.time.duration:
                break

        wntr.sim.hydraulics.get_results(self._wn, results, node_res, link_res)
        
        if reset_intial_conditions:
            self._wn.reset_initial_values()
        else:
            self._wn.options.time.start_clocktime = self._wn.options.time.duration
            self._wn.options.time.report_start = self._wn.options.time.duration
        
        return results

    def _initialize_name_id_maps(self):
        n = 0
        for link_name, link in self._wn.links():
            self._link_name_to_id[link_name] = n
            self._link_id_to_name[n] = link_name
            n += 1
        n = 0
        for node_name, node in self._wn.nodes():
            self._node_name_to_id[node_name] = n
            self._node_id_to_name[n] = node_name
            n += 1

    def _initialize_internal_graph(self):
        n_links = OrderedDict()
        rows = []
        cols = []
        vals = []
        for link_name, link in itertools.chain(self._wn.pipes(), self._wn.pumps(), self._wn.valves()):
            from_node_name = link.start_node_name
            to_node_name = link.end_node_name
            from_node_id = self._node_name_to_id[from_node_name]
            to_node_id = self._node_name_to_id[to_node_name]
            if (from_node_id, to_node_id) not in n_links:
                n_links[(from_node_id, to_node_id)] = 0
                n_links[(to_node_id, from_node_id)] = 0
            n_links[(from_node_id, to_node_id)] += 1
            n_links[(to_node_id, from_node_id)] += 1
            rows.append(from_node_id)
            cols.append(to_node_id)
            rows.append(to_node_id)
            cols.append(from_node_id)
            if link.status == wntr.network.LinkStatus.closed:
                vals.append(0)
                vals.append(0)
            else:
                vals.append(1)
                vals.append(1)

        rows = np.array(rows, dtype=self._int_dtype)
        cols = np.array(cols, dtype=self._int_dtype)
        vals = np.array(vals, dtype=self._int_dtype)
        self._internal_graph = scipy.sparse.csr_matrix((vals, (rows, cols)))

        ndx_map = OrderedDict()
        for link_name, link in self._wn.links():
            from_node_name = link.start_node_name
            to_node_name = link.end_node_name
            from_node_id = self._node_name_to_id[from_node_name]
            to_node_id = self._node_name_to_id[to_node_name]
            ndx1 = _get_csr_data_index(self._internal_graph, from_node_id, to_node_id)
            ndx2 = _get_csr_data_index(self._internal_graph, to_node_id, from_node_id)
            ndx_map[link] = (ndx1, ndx2)
        self._map_link_to_internal_graph_data_ndx = ndx_map

        self._number_of_connections = [0 for i in range(self._wn.num_nodes)]
        for node_id in self._node_id_to_name.keys():
            self._number_of_connections[node_id] = self._internal_graph.indptr[node_id+1] - self._internal_graph.indptr[node_id]
        self._number_of_connections = np.array(self._number_of_connections, dtype=self._int_dtype)

        self._node_pairs_with_multiple_links = OrderedDict()
        for from_node_id, to_node_id in n_links.keys():
            if n_links[(from_node_id, to_node_id)] > 1:
                if (to_node_id, from_node_id) in self._node_pairs_with_multiple_links:
                    continue
                self._internal_graph[from_node_id, to_node_id] = 0
                self._internal_graph[to_node_id, from_node_id] = 0
                from_node_name = self._node_id_to_name[from_node_id]
                to_node_name = self._node_id_to_name[to_node_id]
                tmp_list = self._node_pairs_with_multiple_links[(from_node_id, to_node_id)] = []
                for link_name in self._wn.get_links_for_node(from_node_name):
                    link = self._wn.get_link(link_name)
                    if link.start_node_name == to_node_name or link.end_node_name == to_node_name:
                        tmp_list.append(link)
                        if link.status != wntr.network.LinkStatus.closed:
                            ndx1, ndx2 = ndx_map[link]
                            self._internal_graph.data[ndx1] = 1
                            self._internal_graph.data[ndx2] = 1

        self._source_ids = []
        for node_name, node in self._wn.tanks():
            node_id = self._node_name_to_id[node_name]
            self._source_ids.append(node_id)
        for node_name, node in self._wn.reservoirs():
            node_id = self._node_name_to_id[node_name]
            self._source_ids.append(node_id)
        self._source_ids = np.array(self._source_ids, dtype=self._int_dtype)

    def _update_internal_graph(self):
        data = self._internal_graph.data
        ndx_map = self._map_link_to_internal_graph_data_ndx
        for mgr in [self._presolve_controls, self._rules, self._postsolve_controls]:
            for obj, attr in mgr.get_changes():
                if 'status' == attr:
                    if obj.status == wntr.network.LinkStatus.closed:
                        ndx1, ndx2 = ndx_map[obj]
                        data[ndx1] = 0
                        data[ndx2] = 0
                    else:
                        ndx1, ndx2 = ndx_map[obj]
                        data[ndx1] = 1
                        data[ndx2] = 1

        for key, link_list in self._node_pairs_with_multiple_links.items():
            first_link = link_list[0]
            ndx1, ndx2 = ndx_map[first_link]
            data[ndx1] = 0
            data[ndx2] = 0
            for link in link_list:
                if link.status != wntr.network.LinkStatus.closed:
                    ndx1, ndx2 = ndx_map[link]
                    data[ndx1] = 1
                    data[ndx2] = 1

    def _get_isolated_junctions_and_links(self):
        logger_level = logger.getEffectiveLevel()

        if logger_level <= logging.DEBUG:
            logger.debug('checking for isolated junctions and links')
        for j in self._prev_isolated_junctions:
            junction = self._wn.get_node(j)
            junction._is_isolated = False
        for l in self._prev_isolated_links:
            link = self._wn.get_link(l)
            link._is_isolated = False

        node_indicator = np.ones(self._wn.num_nodes, dtype=self._int_dtype)
        check_for_isolated_junctions(self._source_ids, node_indicator, self._internal_graph.indptr,
                                     self._internal_graph.indices, self._internal_graph.data,
                                     self._number_of_connections)

        isolated_junction_ids = [i for i in range(len(node_indicator)) if node_indicator[i] == 1]
        isolated_junctions = OrderedSet()
        isolated_links = OrderedSet()
        for j_id in isolated_junction_ids:
            j = self._node_id_to_name[j_id]
            junction = self._wn.get_node(j)
            junction._is_isolated = True
            isolated_junctions.add(j)
            connected_links = self._wn.get_links_for_node(j)
            for l in connected_links:
                link = self._wn.get_link(l)
                link._is_isolated = True
                isolated_links.add(l)

        if logger_level <= logging.DEBUG:
            if len(isolated_junctions) > 0 or len(isolated_links) > 0:
                logger.debug('isolated junctions: {0}'.format(isolated_junctions))
                logger.debug('isolated links: {0}'.format(isolated_links))
        wntr.sim.hydraulics.update_model_for_isolated_junctions_and_links(self._model, self._wn, self._model_updater,
                                                                          self._prev_isolated_junctions,
                                                                          self._prev_isolated_links,
                                                                          isolated_junctions, isolated_links)
        self._prev_isolated_junctions = isolated_junctions
        self._prev_isolated_links = isolated_links
        return len(isolated_junctions), len(isolated_links)


def _get_csr_data_index(a, row, col):
    """
    Parameters:
    a: scipy.sparse.csr.csr_matrix
    row: int
    col: int
    """
    row_indptr = a.indptr[row]
    num = a.indptr[row+1] - row_indptr
    cols = a.indices[row_indptr:row_indptr+num]
    n = 0
    for j in cols:
        if j == col:
            return row_indptr + n
        n += 1
    raise RuntimeError('Unable to find csr data index.')


def _solver_helper(model, solver, solver_options):
    """

    Parameters
    ----------
    model: wntr.aml.Model
    solver: class or function
    solver_options: dict

    Returns
    -------
    solver_status: int
    message: str
    """
    logger.debug('solving')
    model.set_structure()
    if solver is NewtonSolver:
        _solver = NewtonSolver(solver_options)
        sol = _solver.solve(model)
    elif solver is scipy.optimize.fsolve:
        x, infodict, ier, mesg = solver(model.evaluate_residuals, model.get_x(), **solver_options)
        if ier != 1:
            sol = SolverStatus.error, mesg, None
        else:
            model.load_var_values_from_x(x)
            sol = SolverStatus.converged, mesg, None
    elif solver in {scipy.optimize.newton_krylov, scipy.optimize.anderson, scipy.optimize.broyden1,
                            scipy.optimize.broyden2, scipy.optimize.excitingmixing, scipy.optimize.linearmixing,
                            scipy.optimize.diagbroyden}:
        try:
            x = solver(model.evaluate_residuals, model.get_x(), **solver_options)
            model.load_var_values_from_x(x)
            sol = SolverStatus.converged, '', None
        except:
            sol = SolverStatus.error, '', None
    else:
        raise ValueError('Solver not recognized.')
    return sol


class _DenseJac(object):
    def __init__(self, model):
        self.model = model

    def eval(self, x):
        return self.model.evaluate_jacobian(x).toarray()<|MERGE_RESOLUTION|>--- conflicted
+++ resolved
@@ -793,13 +793,9 @@
                 logger.debug('\t{0}.{1} changed to {2}'.format(obj, attr, getattr(obj, attr)))
 
     def run_sim(self, solver=NewtonSolver, backup_solver=None, solver_options=None,
-<<<<<<< HEAD
-                backup_solver_options=None, convergence_error=True, HW_approx='default',
+                backup_solver_options=None, convergence_error=False, HW_approx='default',
                 reset_intial_conditions=True, diagnostics=False):
-=======
-                backup_solver_options=None, convergence_error=False, HW_approx='default',
-                diagnostics=False):
->>>>>>> 10b15599
+
         """
         Run an extended period simulation (hydraulics only).
 
