"""
The wntr.network.controls module includes methods to define network controls
and control actions.  These controls modify parameters in the network during
simulation.
"""
import math
import enum
import numpy as np
import logging
import six
from .elements import LinkStatus
import abc
from wntr.utils.ordered_set import OrderedSet
from collections import OrderedDict, Iterable
from .elements import Tank, Junction, Valve, Pump, Reservoir, Pipe

logger = logging.getLogger(__name__)

# Control Priorities:
# 0 is the lowest
# 3 is the highest
#
# 0:
#    Open check valves/pumps if flow would be forward
#    Open links for time controls
#    Open links for conditional controls
#    Open links connected to tanks if the tank head is larger than the minimum head plus a tolerance
#    Open links connected to tanks if the tank head is smaller than the maximum head minus a tolerance
#    Open pumps if power comes back up
#    Start/stop leaks
# 1:
#    Close links connected to tanks if the tank head is less than the minimum head (except check valves and pumps than
#    only allow flow in).
#    Close links connected to tanks if the tank head is larger than the maximum head (exept check valves and pumps that
#    only allow flow out).
# 2:
#    Open links connected to tanks if the level is low but flow would be in
#    Open links connected to tanks if the level is high but flow would be out
#    Close links connected to tanks if the level is low and flow would be out
#    Close links connected to tanks if the level is high and flow would be in
# 3:
#    Close links for time controls
#    Close links for conditional controls
#    Close check valves/pumps for negative flow
#    Close pumps without power


class Subject(object):
    """
    A subject base class for the observer design pattern
    """
    def __init__(self):
        self._observers = OrderedSet()

    def subscribe(self, observer):
        self._observers.add(observer)

    def unsubscribe(self, observer):
        self._observers.remove(observer)

    def notify(self):
        for o in self._observers:
            o.update(self)


class Observer(six.with_metaclass(abc.ABCMeta, object)):
    @abc.abstractmethod
    def update(self, subject):
        pass


class Comparison(enum.Enum):
    gt = (1, np.greater)
    ge = (2, np.greater_equal)
    lt = (3, np.less)
    le = (4, np.less_equal)
    eq = (5, np.equal)
    ne = (6, np.not_equal)

    def __str__(self):
        return '-' + self.name

    @property
    def func(self):
        """The function call to use for this comparison"""
        return self.value[1]
    __call__ = func

    @property
    def symbol(self):
        if self is Comparison.eq:
            return '='
        elif self is Comparison.ne:
            return '<>'
        elif self is Comparison.gt:
            return '>'
        elif self is Comparison.ge:
            return '>='
        elif self is Comparison.lt:
            return '<'
        elif self is Comparison.le:
            return '<='
        raise ValueError('Unknown Enum: Comparison.%s'%self)

    @property
    def text(self):
        if self is Comparison.eq:
            return 'Is'
        elif self is Comparison.ne:
            return 'Not'
        elif self is Comparison.gt:
            return 'Above'
        elif self is Comparison.ge:
            return '>='
        elif self is Comparison.lt:
            return 'Below'
        elif self is Comparison.le:
            return '<='
        raise ValueError('Unknown Enum: Comparison.%s'%self)

    @classmethod
    def parse(cls, func):
        if isinstance(func, six.string_types):
            func = func.lower().strip()
        elif isinstance(func, cls):
            func = func.func
        if func in [np.equal, '=', 'eq', '-eq', '==', 'is', 'equal', 'equal to']:
            return cls.eq
        elif func in [np.not_equal, '<>', 'ne', '-ne', '!=', 'not', 'not_equal', 'not equal to']:
            return cls.ne
        elif func in [np.greater, '>', 'gt', '-gt', 'above', 'after', 'greater', 'greater than']:
            return cls.gt
        elif func in [np.less, '<', 'lt', '-lt', 'below', 'before', 'less', 'less than']:
            return cls.lt
        elif func in [np.greater_equal, '>=', 'ge', '-ge', 'greater_equal', 'greater than or equal to']:
            return cls.ge
        elif func in [np.less_equal, '<=', 'le', '-le', 'less_equal', 'less than or equal to']:
            return cls.le
        raise ValueError('Invalid Comparison name: %s'%func)

#
# Control Condition classes
#

class ControlPriority(enum.Enum):
    very_low = 0
    low = 1
    medium_low = 2
    medium = 3
    medium_high = 4
    high = 5
    very_high = 6


class _ControlType(enum.Enum):
    presolve = 0
    postsolve = 1
    rule = 2
    pre_and_postsolve = 3


class ControlCondition(six.with_metaclass(abc.ABCMeta, object)):
    """A base class for control conditions"""
    def __init__(self):
        self._backtrack = 0

    @abc.abstractmethod
    def requires(self):
        """Returns a set of objects required to evaluate this condition"""
        return OrderedSet()

    @property
    def name(self):
        return str(self)

    @property
    def backtrack(self):
        """Should be updated by the ``evaluate`` method if appropriate."""
        return self._backtrack

    def __hash__(self):
        return hash(self.name)

    @abc.abstractmethod
    def evaluate(self):
        pass

    def __bool__(self):
        return self.evaluate()
    __nonzero__ = __bool__

    @classmethod
    def _parse_value(cls, value):
        try:
            v = float(value)
            return v
        except ValueError:
            value = value.upper()
            if value == 'CLOSED':
                return 0
            if value == 'OPEN':
                return 1
            if value == 'ACTIVE':
                return np.nan
            PM = 0
            words = value.split()
            if len(words) > 1:
                if words[1] == 'PM':
                    PM = 86400 / 2
            hms = words[0].split(':')
            v = 0
            if len(hms) > 2:
                v += int(hms[2])
            if len(hms) > 1:
                v += int(hms[1])*60
            if len(hms) > 0:
                v += int(hms[0])*3600
            if int(hms[0]) <= 12:
                v += PM
            return v

    def _repr_value(self, attr, value):
        if attr.lower() in ['status'] and int(value) == value:
            return LinkStatus(int(value)).name
        return value

    @classmethod
    def _sec_to_hours_min_sec(cls, value):
        sec = float(value)
        hours = int(sec/3600.)
        sec -= hours*3600
        mm = int(sec/60.)
        sec -= mm*60
        return '{:02d}:{:02d}:{:02d}'.format(hours, mm, int(sec))

    @classmethod
    def _sec_to_days_hours_min_sec(cls, value):
        sec = float(value)
        days = int(sec/86400.)
        sec -= days*86400
        hours = int(sec/3600.)
        sec -= hours*3600
        mm = int(sec/60.)
        sec -= mm*60
        if days > 0:
            return '{}-{:02d}:{:02d}:{:02d}'.format(days, hours, mm, int(sec))
        else:
            return '{:02d}:{:02d}:{:02d}'.format(hours, mm, int(sec))

    @classmethod
    def _sec_to_clock(cls, value):
        sec = float(value)
        hours = int(sec/3600.)
        sec -= hours*3600
        mm = int(sec/60.)
        sec -= mm*60
        if hours >= 12:
            pm = 'PM'
            if hours > 12:
                hours -= 12
        elif hours == 0:
            pm = 'AM'
            hours = 12
        else:
            pm = 'AM'
        return '{}:{:02d}:{:02d} {}'.format(hours, mm, int(sec), pm)


class TimeOfDayCondition(ControlCondition):
    """Time-of-day or "clocktime" based condition statement.
    Resets automatically at 12 AM in clock time (shifted time) every day simulated. Evaluated
    from 12 AM the first day of the simulation, even if this is prior to simulation start.
    Unlike the ``SimTimeCondition``, greater-than and less-than relationships make sense, and
    reset at midnight.
    
    Parameters
    ----------
    model : WaterNetworkModel
        The model that the time is being compared against
    relation : str or None
        String options are 'at', 'after' or 'before'. The 'at' and None are equivalent, and only
        evaluate as True during the simulation step the time occurs. `after` evaluates as True
        from the time specified until midnight, `before` evaluates as True from midnight until
        the specified time.
    threshold : float or str
        The time (a ``float`` in decimal hours since 12 AM) used in the condition; if provided as a
        string in 'hh:mm[:ss] [am|pm]' format, the time will be parsed from the string
    repeat : bool, optional
        True by default; if False, allows for a single, timed trigger, and probably needs an
        entry for `first_day`; in this case a relation of `after` becomes True from the time until
        the end of the simulation, and `before` is True from the beginning of the simulation until
        the time specified.
    first_day : float, default=0
        Start rule on day `first_day`, with the first day of simulation as day 0
    """
    def __init__(self, model, relation, threshold, repeat=True, first_day=0):
        self._model = model
        if isinstance(threshold, str) and not ':' in threshold:
            self._threshold = float(threshold) * 3600.
        else:
            self._threshold = self._parse_value(threshold)
        if relation is None:
            self._relation = Comparison.eq
        else:
            self._relation = Comparison.parse(relation)
        self._first_day = first_day
        self._repeat = repeat
        self._backtrack = 0
        if model is not None and not self._repeat and self._threshold < model._start_clocktime and first_day < 1:
            self._first_day = 1

    @property
    def name(self):
        if not self._repeat:
            rep = '/Once'
        else:
            rep = '/Daily'
        if self._first_day > 0:
            start = '/FirstDay/{}'.format(self._first_day)
        else:
            start = '/'
        return 'ClockTime/{}/{}{}{}'.format(self._relation.text,
                                             self._sec_to_hours_min_sec(self._threshold),
                                             rep, start)

    def requires(self):
        """Returns a list of objects required to evaluate this condition"""
        return []

    def __repr__(self):
        fmt = '<TimeOfDayCondition: model, {}, {}, {}, {}>'
        return fmt.format(repr(self._relation.text), repr(self._sec_to_clock(self._threshold)),
                          repr(self._repeat), repr(self._first_day))

    def __hash__(self):
        return hash(self.name)

    def __str__(self):
        fmt = 'clock_time {:s} "{}"'.format(self._relation.symbol,
                                          self._sec_to_clock(self._threshold))
        if not self._repeat:
            fmt = '( ' + ' && clock_day == {} )'.format(self._first_day)
        elif self._first_day > 0:
            fmt = '( ' + ' && clock_day >= {} )'.format(self._first_day)
        return fmt

    def evaluate(self):
        cur_time = self._model._shifted_time
        prev_time = self._model._prev_shifted_time
        day = np.floor(cur_time/86400)
        if day < self._first_day:
            self._backtrack = None
            return False
        if self._repeat:
            cur_time = int(cur_time - self._threshold) % 86400
            prev_time = int(prev_time - self._threshold) % 86400
        else:
            cur_time = cur_time - self._first_day * 86400.
            prev_time = prev_time - self._first_day * 86400.
        if self._relation is Comparison.eq and (prev_time < self._threshold and self._threshold <= cur_time):
            self._backtrack = int(cur_time - self._threshold)
            return True
        elif self._relation is Comparison.gt and cur_time >= self._threshold and prev_time < self._threshold:
            self._backtrack = int(cur_time - self._threshold)
            return True
        elif self._relation is Comparison.gt and cur_time >= self._threshold and prev_time >= self._threshold:
            self._backtrack = 0
            return True
        elif self._relation is Comparison.lt and cur_time >= self._threshold and prev_time < self._threshold:
            self._backtrack = int(cur_time - self._threshold)
            return False
        elif self._relation is Comparison.lt and cur_time >= self._threshold and prev_time >= self._threshold:
            self._backtrack = 0
            return False
        else:
            self._backtrack = 0
            return False


class SimTimeCondition(ControlCondition):
    """Condition based on time since start of the simulation.
    Generally, the relation should be ``None`` (converted to "at") --
    then it is *only* evaluated "at" specific times. Using greater-than or less-than type
    relationships should be reserved for complex, multi-condition statements and
    should not be used for simple controls. If ``repeat`` is used, the relationship will
    automatically be changed to an "at time" evaluation, and a warning will be raised.
    
    Parameters
    ----------
    model : WaterNetworkModel
        The model that the time threshold is being compared against
    relation : str or None
        String options are 'at', 'after' or 'before'. The 'at' and None are equivalent, and only
        evaluate as True during the simulation step the time occurs. After evaluates as True
        from the time specified until the end of simulation, before evaluates as True from
        start of simulation until the specified time.
    threshold : float or str
        The time (a ``float`` in decimal hours) used in the condition; if provided as a string in
        '[dd-]hh:mm[:ss]' format, then the time will be parsed from the string;
    repeat : bool or float, default=False
        If True, then repeat every 24-hours; if non-zero float, reset the
        condition every `repeat` seconds after the first_time.
    first_time : float, default=0
        Start rule at `first_time`, using that time as 0 for the condition evaluation
    """
    def __init__(self, model, relation, threshold, repeat=False, first_time=0):
        self._model = model
        if isinstance(threshold, str) and not ':' in threshold:
            self._threshold = float(threshold) * 3600.
        else:
            self._threshold = self._parse_value(threshold)
        if relation is None:
            self._relation = Comparison.eq
        else:
            self._relation = Comparison.parse(relation)
        self._repeat = repeat
        if repeat is True:
            self._repeat = 86400
        self._backtrack = 0
        self._first_time = first_time

    @property
    def name(self):
        if not self._repeat:
            rep = ''
        else:
            rep = '%Every{}sec'.format(self._repeat)
        if self._first_time > 0:
            start = '#Start@{}sec'.format((self._first_time))
        else:
            start = ''
        return 'SimTime{}{}{}{}'.format(self._relation.symbol,
                                      (self._threshold),
                                      rep, start)

    def __repr__(self):
        fmt = '<SimTimeCondition: model, {}, {}, {}, {}>'
        return fmt.format(repr(self._relation.text), repr(self._sec_to_days_hours_min_sec(self._threshold)),
                          repr(self._repeat), repr(self._first_time))

    def __hash__(self):
        return hash(self.name)

    def __str__(self):
        fmt = '{} {} sec'.format(self._relation.symbol, self._threshold)
        if self._repeat is True:
            fmt = '% 86400.0 ' + fmt
        elif self._repeat > 0:
            fmt = '% {:.1f} '.format(int(self._repeat)) + fmt
        if self._first_time > 0:
            fmt = '(sim_time - {:d}) '.format(int(self._first_time)) + fmt
        else:
            fmt = 'sim_time ' + fmt
        return fmt

    def requires(self):
        """Returns a list of objects required to evaluate this condition"""
        return []

    def evaluate(self):
        cur_time = self._model.sim_time
        prev_time = self._model._prev_sim_time
        if self._repeat and cur_time > self._threshold:
            cur_time = (cur_time - self._threshold) % self._repeat
            prev_time = (prev_time - self._threshold) % self._repeat
        if self._relation is Comparison.eq and (prev_time < self._threshold and self._threshold <= cur_time):
            self._backtrack = int(cur_time - self._threshold)
            return True
        elif self._relation is Comparison.gt and cur_time >= self._threshold and prev_time < self._threshold:
            self._backtrack = int(cur_time - self._threshold)
            return True
        elif self._relation is Comparison.gt and cur_time >= self._threshold and prev_time >= self._threshold:
            self._backtrack = 0
            return True
        elif self._relation is Comparison.lt and cur_time >= self._threshold and prev_time < self._threshold:
            self._backtrack = int(cur_time - self._threshold)
            return False
        elif self._relation is Comparison.lt and cur_time >= self._threshold and prev_time >= self._threshold:
            self._backtrack = 0
            return False
        else:
            self._backtrack = 0
            return False


class ValueCondition(ControlCondition):
    """Compare a network element attribute to a set value
    This type of condition can be converted to an EPANET control or rule conditional clause.
    
    Parameters
    ----------
    source_obj : object
        The object (such as a Junction, Tank, Pipe, etc.) to use in the comparison
    source_attr : str
        The attribute of the object (such as level, pressure, setting, etc.) to
        compare against the threshold
    operation : function or str
        A two-parameter comparison function (e.g., numpy.greater, numpy.less_equal), or a
        string describing the comparison (e.g., '=', 'below', 'is', '>=', etc.)
        Words, such as 'below', are only accepted from the EPANET rules conditions list (see ...)
    threshold : float
        A value to compare the source object attribute against
    """
    def __new__(cls, source_obj, source_attr, relation, threshold):
        if isinstance(source_obj, Tank) and source_attr in {'level',  'pressure', 'head'}:
            return object.__new__(TankLevelCondition)
        else:
            return object.__new__(ValueCondition)

    def __init__(self, source_obj, source_attr, relation, threshold):
        self._source_obj = source_obj
        self._source_attr = source_attr
        self._relation = Comparison.parse(relation)
        self._threshold = ControlCondition._parse_value(threshold)
        self._backtrack = 0

    def requires(self):
        return OrderedSet([self._source_obj])

    @property
    def name(self):
        if hasattr(self._source_obj, 'name'):
            obj = self._source_obj.name
        else:
            obj = str(self._source_obj)

        return '{}:{}{}{}'.format(obj, self._source_attr,
                                self._relation.symbol, self._threshold)

    def __repr__(self):
        return "<ValueCondition: {}, {}, {}, {}>".format(str(self._source_obj),
                                                       str(self._source_attr),
                                                       str(self._relation.symbol),
                                                       str(self._threshold))

    def __str__(self):
        typ = self._source_obj.__class__.__name__
        obj = str(self._source_obj)
        if hasattr(self._source_obj, 'name'):
            obj = self._source_obj.name
        att = self._source_attr
        rel = self._relation.symbol
        val = self._repr_value(att, self._threshold)
        return "{}('{}').{} {} {}".format(typ, obj, att, rel, val)

    def evaluate(self):
        cur_value = getattr(self._source_obj, self._source_attr)
        thresh_value = self._threshold
        relation = self._relation.func
        if np.isnan(self._threshold):
            relation = np.greater
            thresh_value = 0.0
        state = relation(cur_value, thresh_value)
        return state


class TankLevelCondition(ValueCondition):
    def __init__(self, source_obj, source_attr, relation, threshold):
        super(TankLevelCondition, self).__init__(source_obj, source_attr, relation, threshold)
        assert source_attr in {'level', 'pressure', 'head'}
        self._last_value = getattr(self._source_obj, self._source_attr)  # this is used to see if backtracking is needed

    def evaluate(self):
        self._backtrack = 0  # no backtracking is needed unless specified in the if statement below
        cur_value = getattr(self._source_obj, self._source_attr)  # get the current tank level
        thresh_value = self._threshold
        relation = self._relation
        if np.isnan(self._threshold):  # what is this doing?
            relation = np.greater
            thresh_value = 0.0
        state = relation(cur_value, thresh_value)  # determine if the condition is satisfied
        if state and not relation(self._last_value, thresh_value):
            # if the condition is satisfied and the last value did not satisfy the condition, then backtracking
            # is needed
            self._backtrack = -(cur_value - thresh_value)*math.pi/4.0*self._source_obj.diameter**2/self._source_obj.demand
        self._last_value = cur_value  # update the last value
        return state


class RelativeCondition(ControlCondition):
    """Compare attributes of two different objects (e.g., levels from tanks 1 and 2)
    This type of condition does not work with the EpanetSimulator, only the WNTRSimulator.
    
    Parameters
    ----------
    source_obj : object
        The object (such as a Junction, Tank, Pipe, etc.) to use in the comparison
    source_attr : str
        The attribute of the object (such as level, pressure, setting, etc.) to
        compare against the threshold
    relation : function
        A numpy or other comparison method that takes two values and returns a bool
        (e.g., numpy.greater, numpy.less_equal)
    threshold_obj : object
        The object (such as a Junction, Tank, Pipe, etc.) to use in the comparison of attributes
    threshold_attr : str
        The attribute to used in the comparison evaluation
    """
    def __init__(self, source_obj, source_attr, relation, threshold_obj, threshold_attr):
        self._source_obj = source_obj
        self._source_attr = source_attr
        self._relation = Comparison.parse(relation)
        self._threshold_obj = threshold_obj
        self._threshold_attr = threshold_attr
        self._backtrack = 0

    @property
    def name(self):
        if hasattr(self._source_obj, 'name'):
            obj = self._source_obj.name
        else:
            obj = str(self._source_obj)
        if hasattr(self._threshold_obj, 'name'):
            tobj = self._threshold_obj.name
        else:
            tobj = str(self._threshold_obj)
        return '{}:{}_{}_{}:{}'.format(obj, self._source_attr,
                                self._relation.symbol,
                                tobj, self._threshold_attr)

    def requires(self):
        return OrderedSet([self._source_obj, self._threshold_obj])

    def __repr__(self):
        return "RelativeCondition({}, {}, {}, {}, {})".format(str(self._source_obj),
                                                              str(self._source_attr),
                                                              str(self._relation),
                                                              str(self._threshold_obj),
                                                              str(self._threshold_attr))

    def __str__(self):
        typ = self._source_obj.__class__.__name__
        obj = str(self._source_obj)
        if hasattr(self._source_obj, 'name'):
            obj = self._source_obj.name
        att = self._source_attr
        rel = self._relation.symbol
        ttyp = self._threshold_obj.__class__.__name__
        if hasattr(self._threshold_obj, 'name'):
            tobj = self._threshold_obj.name
        else:
            tobj = str(self._threshold_obj)
        tatt = self._threshold_attr
        fmt = "{}('{}').{} {} {}('{}').{}"
        return fmt.format(typ, obj, att,
                          rel,
                          ttyp, tobj, tatt)

    def evaluate(self):
        cur_value = getattr(self._source_obj, self._source_attr)
        thresh_value = getattr(self._threshold_obj, self._threshold_attr)
        relation = self._relation.func
        state = relation(cur_value, thresh_value)
        return state


class OrCondition(ControlCondition):
    """Combine two WNTR Conditions with an OR.
    
    Parameters
    ----------
    cond1 : ControlCondition
        The first condition
    cond2 : ControlCondition
        The second condition
    Returns
    -------
    bool
        True if either condition evaluates to True; otherwise False
    """
    def __init__(self, cond1, cond2):
        self._condition_1 = cond1
        self._condition_2 = cond2

    def __str__(self):
        return "( " + str(self._condition_1) + " || " + str(self._condition_2) + " )"

    def __repr__(self):
        return 'Or({}, {})'.format(repr(self._condition_1), repr(self._condition_2))

    def evaluate(self):
        return bool(self._condition_1) or bool(self._condition_2)

    @property
    def backtrack(self):
        return np.max([self._condition_1.backtrack, self._condition_2.backtrack])

    def requires(self):
        return self._condition_1.requires().update(self._condition_2.requires())


class AndCondition(ControlCondition):
    """Combine two WNTR Conditions with an AND
    
    Parameters
    ----------
    cond1 : ControlCondition
        The first condition
    cond2 : ControlCondition
        The second condition
    Returns
    -------
    bool
        True if both conditions evaluate to True; otherwise False
    """
    def __init__(self, cond1, cond2):
        self._condition_1 = cond1
        self._condition_2 = cond2

    def __str__(self):
        return "( "+ str(self._condition_1) + " && " + str(self._condition_2) + " )"

    def __repr__(self):
        return 'And({}, {})'.format(repr(self._condition_1), repr(self._condition_2))

    def evaluate(self):
        return bool(self._condition_1) and bool(self._condition_2)

    @property
    def backtrack(self):
        return np.min([self._condition_1.backtrack, self._condition_2.backtrack])

    def requires(self):
        return self._condition_1.requires().update(self._condition_2.requires())


class _CloseCVCondition(ControlCondition):
    Htol = 0.0001524
    Qtol = 2.83168e-6

    def __init__(self, wn, cv):
        self._cv = cv
        self._start_node = wn.get_node(cv.start_node)
        self._end_node = wn.get_node(cv.end_node)
        self._backtrack = 0

    def requires(self):
        return OrderedSet([self._cv, self._start_node, self._end_node])

    def evaluate(self):
        """
        If True is returned, the cv needs to be closed
        """
        dh = self._start_node.head - self._end_node.head
        if abs(dh) > self.Htol:
            if dh < -self.Htol:
                return True
            elif self._cv.flow < -self.Qtol:
                return True
            else:
                return False
        else:
            if self._cv.flow < -self.Qtol:
                return True
            else:
                return False


class _OpenCVCondition(ControlCondition):
    Htol = 0.0001524
    Qtol = 2.83168e-6

    def __init__(self, wn, cv):
        self._cv = cv
        self._start_node = wn.get_node(cv.start_node)
        self._end_node = wn.get_node(cv.end_node)
        self._backtrack = 0

    def requires(self):
        return OrderedSet([self._cv, self._start_node, self._end_node])

    def evaluate(self):
        """
        If True is returned, the cv needs to be closed
        """
        dh = self._start_node.head - self._end_node.head
        if abs(dh) > self.Htol:
            if dh < -self.Htol:
                return False
            elif self._cv.flow < -self.Qtol:
                return False
            else:
                return True
        else:
            return False


class _ClosePowerPumpCondition(ControlCondition):
    """
    Prevents reverse flow in pumps.
    """
    Htol = 0.0001524
    Qtol = 2.83168e-6
    Hmax = 1e10

    def __init__(self, wn, pump):
        """
        Parameters
        ----------
        wn: wntr.network.WaterNetworkModel
        pump: wntr.network.Pump
        """
        self._pump = pump
        self._start_node = wn.get_node(pump.start_node)
        self._end_node = wn.get_node(pump.end_node)
        self._backtrack = 0

    def requires(self):
        return OrderedSet([self._pump, self._start_node, self._end_node])

    def evaluate(self):
        """
        If True is returned, the pump needs to be closed
        """
        dh = self._end_node.head - self._start_node.head
        if dh > self.Hmax + self.Htol:
            return True
        return False


class _OpenPowerPumpCondition(ControlCondition):
    Htol = 0.0001524
    Qtol = 2.83168e-6
    Hmax = 1e10

    def __init__(self, wn, pump):
        """
        Parameters
        ----------
        wn: wntr.network.WaterNetworkModel
        pump: wntr.network.Pump
        """
        self._pump = pump
        self._start_node = wn.get_node(pump.start_node)
        self._end_node = wn.get_node(pump.end_node)
        self._backtrack = 0

    def requires(self):
        return OrderedSet([self._pump, self._start_node, self._end_node])

    def evaluate(self):
        """
        If True is returned, the pump needs to be opened
        """
        dh = self._end_node.head - self._start_node.head
        if dh <= self.Hmax + self.Htol:
            return True
        return False


class _CloseHeadPumpCondition(ControlCondition):
    """
    Prevents reverse flow in pumps.
    """
    Htol = 0.0001524

    def __init__(self, wn, pump):
        """
        Parameters
        ----------
        wn: wntr.network.WaterNetworkModel
        pump: wntr.network.Pump
        """
        self._pump = pump
        self._start_node = wn.get_node(pump.start_node)
        self._end_node = wn.get_node(pump.end_node)
        self._backtrack = 0

    def requires(self):
        return OrderedSet([self._pump, self._start_node, self._end_node])

    def evaluate(self):
        """
        If True is returned, the pump needs to be closed
        """
        a, b, c = self._pump.get_head_curve_coefficients()
        if self._pump.speed != 1.0:
            raise NotImplementedError('Pump speeds other than 1.0 are not yet supported.')
        Hmax = a
        dh = self._end_node.head - self._start_node.head
        if dh > self.Hmax + self.Htol:
            return True


class _OpenHeadPumpCondition(ControlCondition):
    """
    Prevents reverse flow in pumps.
    """
    Htol = 0.0001524

    def __init__(self, wn, pump):
        """
        Parameters
        ----------
        wn: wntr.network.WaterNetworkModel
        pump: wntr.network.Pump
        """
        self._pump = pump
        self._start_node = wn.get_node(pump.start_node)
        self._end_node = wn.get_node(pump.end_node)
        self._backtrack = 0

    def requires(self):
        return OrderedSet([self._pump, self._start_node, self._end_node])

    def evaluate(self):
        """
        If True is returned, the pump needs to be closed
        """
        a, b, c = self._pump.get_head_curve_coefficients()
        if self._pump.speed != 1.0:
            raise NotImplementedError('Pump speeds other than 1.0 are not yet supported.')
        Hmax = a
        dh = self._end_node.head - self._start_node.head
        if dh <= self.Hmax + self.Htol:
            return True


class _ClosePRVCondition(ControlCondition):
    _Qtol = 2.83168e-6

    def __init__(self, prv):
        """
        Parameters
        ----------
        prv: wntr.network.Valve
        """
        self._prv = prv
        self._backtrack = 0

    def requires(self):
        return OrderedSet([self._prv])

    def evaluate(self):
        if self._prv._internal_status == LinkStatus.Active:
            if self._prv.flow < -self._Qtol:
                return True
            return False
        elif self._prv._internal_status == LinkStatus.Open:
            if self._prv.flow < -self._Qtol:
                return True
            return False
        elif self._prv._internal_status == LinkStatus.Closed:
            return False
        else:
            raise RuntimeError('Unexpected PRV _internal_status for valve {0}: {1}.'.format(self._prv,
                                                                                            self._prv._internal_status))


class _OpenPRVCondition(ControlCondition):
    _Qtol = 2.83168e-6
    _Htol = 0.0001524

    def __init__(self, wn, prv):
        """
        Parameters
        ----------
        wn: wntr.network.WaterNetworkModel
        prv: wntr.network.Valve
        """
        self._prv = prv
        self._start_node = wn.get_node(self._prv.start_node)
        self._end_node = wn.get_node(self._prv.end_node)
        self._backtrack = 0
        self._r = 0.0826 * 0.02 * self._prv.diameter ** (-4) * 2.0

    def requires(self):
        return OrderedSet([self._prv, self._start_node, self._end_node])

    def evaluate(self):
        if self._prv._internal_status == LinkStatus.Active:
            if self._prv.flow < -self._Qtol:
                return False
            elif self._start_node.head < self._prv.setting + self._end_node.elevation  + self._r * abs(self._prv.flow)**2 - self._Htol:
                return True
            return False
        elif self._prv._internal_status == LinkStatus.Open:
            return False
        elif self._prv._internal_status == LinkStatus.Closed:
            if ((self._start_node.head > self._end_node.head + self._Htol) and
                    (self._start_node.head < self._prv.setting + self._end_node.elevation - self._Htol)):
                return True
            return False
        else:
            raise RuntimeError('Unexpected PRV _internal_status for valve {0}: {1}.'.format(self._prv,
                                                                                            self._prv._internal_status))


class _ActivePRVCondition(ControlCondition):
    _Qtol = 2.83168e-6
    _Htol = 0.0001524

    def __init__(self, wn, prv):
        """
        Parameters
        ----------
        wn: wntr.network.WaterNetworkModel
        prv: wntr.network.Valve
        """
        self._prv = prv
        self._start_node = wn.get_node(self._prv.start_node)
        self._end_node = wn.get_node(self._prv.end_node)
        self._backtrack = 0
        self._r = 0.0826 * 0.02 * self._prv.diameter ** (-4) * 2.0

    def requires(self):
        return OrderedSet([self._prv, self._start_node, self._end_node])

    def evaluate(self):
        if self._prv._internal_status == LinkStatus.Active:
            return False
        elif self._prv._internal_status == LinkStatus.Open:
            if self._prv.flow < -self._Qtol:
                return False
            elif (self._start_node.head > self._prv.setting + self._end_node.elevation +
                  self._r * abs(self._prv.flow)**2 + self._Htol):
                return True
            return False
        elif self._prv._internal_status == LinkStatus.Closed:
            if ((self._start_node.head > self._end_node.head + self._Htol) and
                    (self._start_node.head < self._prv.setting + self._end_node.elevation - self._Htol)):
                return False
            elif ((self._start_node.head > self._end_node.head + self._Htol) and
                  (self._end_node.head < self._prv.setting + self._end_node.elevation - self._Htol)):
                return True
            return False
        else:
            raise RuntimeError('Unexpected PRV _internal_status for valve {0}: {1}.'.format(self._prv,
                                                                                            self._prv._internal_status))


class _OpenFCVCondition(ControlCondition):
    _Qtol = 2.83168e-6
    _Htol = 0.0001524

    def __init__(self, wn, fcv):
        """
        Parameters
        ----------
        wn: wntr.network.WaterNetworkModel
        fcv: wntr.network.Valve
        """
        self._fcv = fcv
        self._start_node = wn.get_node(self._fcv.start_node)
        self._end_node = wn.get_node(self._fcv.end_node)
        self._backtrack = 0

    def requires(self):
        return OrderedSet([self._fcv, self._start_node, self._end_node])

    def evaluate(self):
        if self._start_node.head - self._end_node.head < -self._Htol:
            return True
        elif self._fcv.flow < -self._Qtol:
            return True
        else:
            return False


class _ActiveFCVCondition(ControlCondition):
    _Qtol = 2.83168e-6
    _Htol = 0.0001524

    def __init__(self, wn, fcv):
        """
        Parameters
        ----------
        wn: wntr.network.WaterNetworkModel
        fcv: wntr.network.Valve
        """
        self._fcv = fcv
        self._start_node = wn.get_node(self._fcv.start_node)
        self._end_node = wn.get_node(self._fcv.end_node)
        self._backtrack = 0

    def requires(self):
        return OrderedSet([self._fcv, self._start_node, self._end_node])

    def evaluate(self):
        if self._start_node.head - self._end_node.head < -self._Htol:
            return False
        elif self._fcv.flow < -self._Qtol:
            return False
        elif self._fcv._internal_status == LinkStatus.Open and self._fcv.flow >= self._fcv.setting:
            return True
        else:
            return False


class _ValveNewSettingCondition(ControlCondition):
    def __init__(self, valve):
        """
        Parameters
        ----------
        valve: wntr.network.Valve
        """
        self._valve = valve

    def requires(self):
        return OrderedSet([self._valve])

    def evaluate(self):
        if self._valve.setting != self._valve._prev_setting:
            return True
        return False


class BaseControlAction(six.with_metaclass(abc.ABCMeta, Subject)):
    """
    A base class for deriving new control actions. The control action is run by calling RunControlAction
    This class is not meant to be used directly. Derived classes must implement the RunControlAction method.
    """
    @abc.abstractmethod
    def run_control_action(self):
        """
        This method is called to run the corresponding control action.
        """
        pass

    @abc.abstractmethod
    def requires(self):
        """Returns a set of objects used to evaluate the control"""
        pass

    @abc.abstractmethod
    def target(self):
        """
        Returns a tuple (object, attribute) containing the object and attribute that the control action may change

        Returns
        target: tuple
        """
        pass


class ControlAction(BaseControlAction):
    """
    A general class for specifying a control action that simply modifies the attribute of an object (target).
    
    Parameters
    ----------
    target_obj : object
        The object whose attribute will be changed when the control runs.
    attribute : string
        The attribute that will be changed on the target_obj when the control runs.
    value : any
        The new value for target_obj.attribute when the control runs.
    """
    def __init__(self, target_obj, attribute, value):
        if target_obj is None:
            raise ValueError('target_obj is None in ControlAction::__init__. A valid target_obj is needed.')
        if not hasattr(target_obj, attribute):
            raise ValueError('attribute given in ControlAction::__init__ is not valid for target_obj')

        self._target_obj = target_obj
        self._attribute = attribute
        self._value = value

    def requires(self):
        return OrderedSet([self._target_obj])

    def __repr__(self):
        return '<ControlAction: {}, {}, {}>'.format(str(self._target_obj), str(self._attribute), str(self._repr_value()))

    def __str__(self):
        return "set {}('{}').{} to {}".format(self._target_obj.__class__.__name__,
                                       self._target_obj.name,
                                       self._attribute,
                                       self._repr_value())

    def _repr_value(self):
        if self._attribute.lower() in ['status']:
            return LinkStatus(int(self._value)).name
        return self._value

    def __eq__(self, other):
        if self._target_obj == other._target_obj and \
           self._attribute      == other._attribute:
            if type(self._value) == float:
                if abs(self._value - other._value)<1e-10:
                    return True
                return False
            else:
                if self._value == other._value:
                    return True
                return False
        else:
            return False

    def __hash__(self):
        return id(self)

    def run_control_action(self):
        """
        Activate the control action.
        """
        setattr(self._target_obj, self._attribute, self._value)
        self.notify()

    def target(self):
        return self._target_obj, self._attribute


class _InternalControlAction(BaseControlAction):
    """
    A control action class that modifies a private attribute in order to change a property on an object. For example,
    a valve has a status property, but the control action must act on the _internal_status.

    Parameters
    ----------
    target_obj: object
        The object for which an attribute is being changed.
    internal_attribute: str
        The attribute being modified (e.g., _internal_stats)
    value: any
        The new value for the internal_attribute
    property_attribute: str
        The attribute to be checked for an actual change (e.g., status)
    """
    def __init__(self, target_obj, internal_attribute, value, property_attribute):
        if not hasattr(target_obj, internal_attribute):
            raise AttributeError('{0} does not have attribute {1}'.format(target_obj, internal_attribute))
        if not hasattr(target_obj, property_attribute):
            raise AttributeError('{0} does not have attribute {1}'.format(target_obj, property_attribute))

        self._target_obj = target_obj
        self._internal_attr = internal_attribute
        self._value = value
        self._property_attr = property_attribute

    def requires(self):
        """
        Return a list of objects required by the control action.

        Returns
        -------
        required_objects: list of object
        """
        return OrderedSet([self._target_obj])

    def run_control_action(self):
        """
        Activate the control action.
        """
        if self._target_obj is None:
            raise ValueError('target is None inside _InternalControlAction::RunControlAction.' +
                             'This may be because a target_obj was added, but later the object itself was deleted.')
        setattr(self._target_obj, self._internal_attr, self._value)
        self.notify()

    def target(self):
        """
        Returns a tuple containing the target object and the attribute to check for modification.

        Returns
        -------
        target: tuple
        """
        return self._target_obj, self._property_attr

    def __repr__(self):
        return '<_InternalControlAction: {}, {}, {}>'.format(str(self._target_obj), self._internal_attr,
                                                             str(self._value))

    def __str__(self):
        return "set {}('{}').{} to {}".format(self._target_obj.__class__.__name__,
                                              self._target_obj.name,
                                              self._internal_attr,
                                              self._value)

    def __eq__(self, other):
        if ((self._target_obj == other._target_obj) and
            (self._internal_attr == other._internal_attr) and
            (self._property_attr == other._property_attr)):
            if type(self._value) == float:
                if abs(self._value - other._value)<1e-10:
                    return True
                return False
            else:
                if self._value == other._value:
                    return True
                return False
        else:
            return False

    def __hash__(self):
        return id(self)


#
# Control classes
#

class ControlBase(six.with_metaclass(abc.ABCMeta, object)):
    """
    This is the base class for all control objects. Control objects are used to check the conditions under which a
    ControlAction should be run. For example, if a pump is supposed to be turned on when the simulation time
    reaches 6 AM, the ControlAction would be "turn the pump on", and the Control would be "when the simulation
    reaches 6 AM".
    From an implementation standpoint, derived Control classes implement a particular mechanism for monitoring state
    (e.g. checking the simulation time to see if a change should be made). Then, they typically call RunControlAction
    on a derived ControlAction class.
    New Control classes (classes derived from Control) must implement the following methods:
    - _IsControlActionRequiredImpl(self, wnm, presolve_flag)
    - _RunControlActionImpl(self, wnm, priority)
    """
    @abc.abstractmethod
    def is_control_action_required(self, wnm, presolve_flag):
        """
        This method is called to see if any action is required by this control object. This method returns a tuple
        that indicates if action is required (a bool) and a recommended time for the simulation to backup (in seconds
        as a positive int).
        
        Parameters
        ----------
        wnm : WaterNetworkModel
            An instance of the current WaterNetworkModel object that is being simulated.
        presolve_flag : bool
            This is true if we are calling before the solve, and false if we are calling after the solve (within the
            current timestep).
        """
        pass

    @abc.abstractmethod
    def run_control_action(self, wnm, priority):
        """
        This method is called to run the control action after a call to IsControlActionRequired indicates that an
        action is required.
        Note: Derived classes should not override this method, but should override _RunControlActionImpl instead.
        
        Parameters
        ----------
        wnm : WaterNetworkModel
            An instance of the current WaterNetworkModel object that is being simulated/modified.
        priority : int
            A priority value. The action is only run if priority == self._priority.
        """
        pass

    @abc.abstractmethod
    def requires(self):
        """Returns a list of objects required to evaluate this control"""
        return OrderedSet()

    @abc.abstractmethod
    def actions(self):
        pass


class Control(ControlBase):
    """If-Then[-Else] contol
    """
<<<<<<< HEAD
    def __init__(self, condition, then_actions, else_actions=None, priority=ControlPriority.very_low, name=None, control_type='wntr'):
=======
    def __init__(self, condition, then_actions, else_actions=None, priority=ControlPriority.medium, name=None):
>>>>>>> a7c270fa
        if not isinstance(condition, ControlCondition):
            raise ValueError('The conditions argument must be a ControlCondition instance')
        self._condition = condition
        if isinstance(then_actions, Iterable):
            self._then_actions = list(then_actions)
        elif then_actions is not None:
            self._then_actions = [then_actions]
        else:
            self._then_actions = []
        if isinstance(else_actions, Iterable):
            self._else_actions = list(else_actions)
        elif else_actions is not None:
            self._else_actions = [else_actions]
        else:
            self._else_actions = []
        self._which = None
        self._priority = priority
        self._name = name
        self._control_type = control_type
        if self._name is None:
            self._name = ''
        self._control_type = _ControlType.rule

    @property
    def epanet_control_type(self):
        if self._control_type.lower() in ['rule','conditional_control','time_control']:
            return self._control_type
        return None

    def requires(self):
        req = self._condition.requires()
        for action in self._then_actions:
            req.update(action.requires())
        for action in self._else_actions:
            req.update(action.requires())
        return req

    def actions(self):
        return self._then_actions + self._else_actions

    @property
    def name(self):
        if self._name is not None:
            return self._name
        else:
            return '/'.join(str(self).split())

    def __repr__(self):
        fmt = "<IfThenElseControl: '{}', {}, {}, {}, priority={}>"
        return fmt.format(self._name, repr(self._condition), repr(self._then_actions), repr(self._else_actions), self._priority)

    def __str__(self):
        text = 'Rule {} := if {}'.format(self._name, self._condition)
        if self._then_actions is not None and len(self._then_actions) > 0:
            then_text = ' then '
            for ct, act in enumerate(self._then_actions):
                if ct == 0:
                    then_text += str(act)
                else:
                    then_text += ' and {}'.format(str(act))
            text += then_text
        if self._else_actions is not None and len(self._else_actions) > 0:
            else_text = ' else '
            for ct, act in enumerate(self._else_actions):
                if ct == 0:
                    else_text += str(act)
                else:
                    else_text += ' and {}'.format(str(act))
            text += else_text
        if self._priority is not None and self._priority >= 0:
            text += ' with priority {}'.format(self._priority)
        return text

    def is_control_action_required(self):
        """
        This implements the derived method from Control.
        
        Parameters
        ----------
        wnm : WaterNetworkModel
            An instance of the current WaterNetworkModel object that is being simulated.
        presolve_flag : bool
            This is true if we are calling before the solve, and false if we are calling after the solve (within the
            current timestep).
        """
        do = self._condition.evaluate()
        back = self._condition.backtrack
        if do:
            self._which = 'then'
            return True, back
        elif not do and self._else_actions is not None and len(self._else_actions) > 0:
            self._which = 'else'
            return True, back
        else:
            return False, None

    def run_control_action(self):
        """
        This implements the derived method from Control.
        """
        if self._which == 'then':
            for control_action in self._then_actions:
                control_action.run_control_action()
        elif self._which == 'else':
            for control_action in self._else_actions:
                control_action.run_control_action()
        else:
            raise RuntimeError('control actions called even though if-then statement was False')

    @classmethod
    def time_control(cls, wnm, run_at_time, time_flag, daily_flag, control_action, name=None):
        """
        Parameters
        ----------
        wnm: wntr.network.WaterNetworkModel
        run_at_time: int
        time_flag: str
        daily_flag: bool
        control_action: BaseControlAction
        """
        if time_flag.upper() == 'SIM_TIME':
            condition = SimTimeCondition(model=wnm, relation=Comparison.eq, threshold=run_at_time, repeat=daily_flag,
                                         first_time=0)
        elif time_flag.upper() == 'CLOCK_TIME':
            condition = TimeOfDayCondition(model=wnm, relation=Comparison.eq, threshold=run_at_time, repeat=daily_flag,
                                           first_day=0)
        else:
            raise ValueError("time_flag not recognized; expected either 'sim_time' or 'clock_time'")

<<<<<<< HEAD
        return Control(condition=condition, then_actions=[control_action], else_actions=[], control_type='time_control', name=name)
=======
        control = Control(condition=condition, then_actions=[control_action], else_actions=[])
        control._control_type = _ControlType.presolve

        return control
>>>>>>> a7c270fa

    @classmethod
    def conditional_control(cls, source_obj, source_attr, operation, threshold, control_action, name=None):
        """Create an EPANET Simple conditional control"""
        condition = ValueCondition(source_obj=source_obj, source_attr=source_attr, relation=operation,
                                   threshold=threshold)
<<<<<<< HEAD
        return Control(condition=condition, then_actions=[control_action], else_actions=[], control_type='conditional_control', name=name)
=======

        control = Control(condition=condition, then_actions=[control_action], else_actions=[])
        if isinstance(condition, TankLevelCondition):
            control._control_type = _ControlType.pre_and_postsolve
        else:
            control._control_type = _ControlType.postsolve
        return control
>>>>>>> a7c270fa


class ControlManager(Observer):
    def __init__(self, model):
        self._controls = OrderedSet()
        """OrderedSet of Control"""

        self._previous_values = OrderedDict()  # {(obj, attr): value}
        self._changed = OrderedSet()  # set of (obj, attr) that has been changed from _previous_values
        self._node_reg = model.nodes
        self._link_reg = model.links

    def update(self, subject):
        """
        The update method gets called when a subject (control action) is activated.

        Paramters
        ---------
        subject: BaseControlAction
        """
        for obj, attr in subject.targets():
            if getattr(obj, attr) == self._previous_values[(obj, attr)]:
                self._changed.discard((obj, attr))
            else:
                self._changed.add((obj, attr))

    def register_control(self, control):
        """
        Register a control with the ControlManager

        Parameters
        ----------
        control: Control
        """
        self._controls.add(control)
#        for action in control.actions():
#            action.subscribe(self)
#            for obj, attr in action.targets():
#                self._previous_values[(obj, attr)] = getattr(obj, attr)
        for elem in control.requires():
            if isinstance(elem, (Tank, Junction, Reservoir)):
                self._node_reg.add_usage(elem.name, (control.name, 'Control'))
            elif isinstance(elem, (Pipe, Pump, Valve)):
                self._link_reg.add_usage(elem.name, (control.name, 'Control'))

    def reset(self):
        self._changed = OrderedSet()
        self._previous_values = OrderedDict()
        for control in self._controls:
            for action in control.actions():
                for obj, attr in action.targets():
                    self._previous_values[(obj, attr)] = getattr(obj, attr)

    def changes_made(self):
        if len(self._changed) > 0:
            return True
        return False

    def get_changes(self):
        for obj, attr in self._changed:
            yield obj, attr

    def deregister(self, control):
        """
        Deregister a control with the ControlManager

        Parameters
        ----------
        control: Control
        """
        self._controls.remove(control)
        for action in control.actions():
            action.unsubscribe(self)
            for obj, attr in action.targets():
                self._previous_values.pop((obj, attr))
                self._changed.discard((obj, attr))

    def check(self):
        controls_to_run = []
        for c in self._controls:
            do, back = c.is_control_action_required()
            if do:
                controls_to_run.append((c, back))
        return controls_to_run<|MERGE_RESOLUTION|>--- conflicted
+++ resolved
@@ -1350,11 +1350,7 @@
 class Control(ControlBase):
     """If-Then[-Else] contol
     """
-<<<<<<< HEAD
-    def __init__(self, condition, then_actions, else_actions=None, priority=ControlPriority.very_low, name=None, control_type='wntr'):
-=======
     def __init__(self, condition, then_actions, else_actions=None, priority=ControlPriority.medium, name=None):
->>>>>>> a7c270fa
         if not isinstance(condition, ControlCondition):
             raise ValueError('The conditions argument must be a ControlCondition instance')
         self._condition = condition
@@ -1373,16 +1369,13 @@
         self._which = None
         self._priority = priority
         self._name = name
-        self._control_type = control_type
         if self._name is None:
             self._name = ''
         self._control_type = _ControlType.rule
 
     @property
     def epanet_control_type(self):
-        if self._control_type.lower() in ['rule','conditional_control','time_control']:
-            return self._control_type
-        return None
+        return self._control_type
 
     def requires(self):
         req = self._condition.requires()
@@ -1484,31 +1477,22 @@
         else:
             raise ValueError("time_flag not recognized; expected either 'sim_time' or 'clock_time'")
 
-<<<<<<< HEAD
-        return Control(condition=condition, then_actions=[control_action], else_actions=[], control_type='time_control', name=name)
-=======
         control = Control(condition=condition, then_actions=[control_action], else_actions=[])
         control._control_type = _ControlType.presolve
 
         return control
->>>>>>> a7c270fa
 
     @classmethod
     def conditional_control(cls, source_obj, source_attr, operation, threshold, control_action, name=None):
         """Create an EPANET Simple conditional control"""
         condition = ValueCondition(source_obj=source_obj, source_attr=source_attr, relation=operation,
                                    threshold=threshold)
-<<<<<<< HEAD
-        return Control(condition=condition, then_actions=[control_action], else_actions=[], control_type='conditional_control', name=name)
-=======
-
         control = Control(condition=condition, then_actions=[control_action], else_actions=[])
         if isinstance(condition, TankLevelCondition):
             control._control_type = _ControlType.pre_and_postsolve
         else:
             control._control_type = _ControlType.postsolve
         return control
->>>>>>> a7c270fa
 
 
 class ControlManager(Observer):
