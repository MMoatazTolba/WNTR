import unittest
import math
from os.path import abspath, dirname, join

testdir = dirname(abspath(str(__file__)))
test_datadir = join(testdir,'networks_for_testing')
ex_datadir = join(testdir,'..','..','examples','networks')

class TestPDD(unittest.TestCase):

    @classmethod
    def setUpClass(self):
        import wntr
        self.wntr = wntr

    @classmethod
    def tearDownClass(self):
        pass

    def test_pdd_with_wntr(self):
<<<<<<< HEAD
        inp_file = resilienceMainDir+'/wntr/tests/networks_for_testing/simulator.inp'
        parser = self.wntr.epanet.InpFile()
        wn = parser.read(inp_file)
=======
        inp_file = join(test_datadir, 'simulator.inp')
        wn = self.wntr.network.WaterNetworkModel(inp_file)
>>>>>>> 78a37699
        res1 = wn.get_node('reservoir1')
        res1.head = 10.0
        p1 = wn.get_link('pipe1')
        p1.length = 0.0
        p2 = wn.get_link('pipe2')
        p2.length = 0.0

        for jname, j in wn.nodes(self.wntr.network.Junction):
            j.minimum_pressure = 0.0
            j.nominal_pressure = 15.0

        sim = self.wntr.sim.WNTRSimulator(wn, True)
        results = sim.run_sim()

        for t in results.time:
            self.assertEqual(results.node.at['demand',t,'junction2'], 150.0/3600.0*math.sqrt((10.0-0.0)/(15.0-0.0)))

if __name__ == '__main__':
    unittest.main()<|MERGE_RESOLUTION|>--- conflicted
+++ resolved
@@ -18,14 +18,8 @@
         pass
 
     def test_pdd_with_wntr(self):
-<<<<<<< HEAD
-        inp_file = resilienceMainDir+'/wntr/tests/networks_for_testing/simulator.inp'
-        parser = self.wntr.epanet.InpFile()
-        wn = parser.read(inp_file)
-=======
         inp_file = join(test_datadir, 'simulator.inp')
         wn = self.wntr.network.WaterNetworkModel(inp_file)
->>>>>>> 78a37699
         res1 = wn.get_node('reservoir1')
         res1.head = 10.0
         p1 = wn.get_link('pipe1')
