--- conflicted
+++ resolved
@@ -1,18 +1,7 @@
 # These tests test controls
 import unittest
 from nose import SkipTest
-<<<<<<< HEAD
-# HACK until wntr is a proper module
-# __file__ fails if script is called in different ways on Windows
-# __file__ fails if someone does os.chdir() before
-# sys.argv[0] also fails because it doesn't not always contains the path
-import os, inspect
-resilienceMainDir = os.path.abspath(
-    os.path.join( os.path.dirname( os.path.abspath( inspect.getfile(
-        inspect.currentframe() ) ) ), '..', '..' ))
-=======
 from os.path import abspath, dirname, join
->>>>>>> 78a37699
 
 testdir = dirname(abspath(str(__file__)))
 test_datadir = join(testdir,'networks_for_testing')
@@ -25,14 +14,8 @@
         import wntr
         self.wntr = wntr
 
-<<<<<<< HEAD
-        inp_file = resilienceMainDir+'/wntr/tests/networks_for_testing/time_controls.inp'
-        parser = self.wntr.epanet.InpFile()
-        self.wn = parser.read(inp_file)
-=======
         inp_file = join(test_datadir, 'time_controls.inp')
         self.wn = self.wntr.network.WaterNetworkModel(inp_file)
->>>>>>> 78a37699
         self.wn.options.report_timestep = 'all'
         for jname, j in self.wn.nodes(self.wntr.network.Junction):
             j.minimum_pressure = 0.0
@@ -69,14 +52,8 @@
         pass
 
     def test_close_link_by_tank_level(self):
-<<<<<<< HEAD
-        inp_file = resilienceMainDir+'/wntr/tests/networks_for_testing/conditional_controls_1.inp'
-        parser = self.wntr.epanet.InpFile()
-        wn = parser.read(inp_file)
-=======
         inp_file = join(test_datadir, 'conditional_controls_1.inp')
         wn = self.wntr.network.WaterNetworkModel(inp_file)
->>>>>>> 78a37699
         wn.options.report_timestep = 'all'
         for jname, j in wn.nodes(self.wntr.network.Junction):
             j.minimum_pressure = 0.0
@@ -103,14 +80,8 @@
         self.assertGreaterEqual(count, 2)
 
     def test_open_link_by_tank_level(self):
-<<<<<<< HEAD
-        inp_file = resilienceMainDir+'/wntr/tests/networks_for_testing/conditional_controls_2.inp'
-        parser = self.wntr.epanet.InpFile()
-        wn = parser.read(inp_file)
-=======
         inp_file = join(test_datadir, 'conditional_controls_2.inp')
         wn = self.wntr.network.WaterNetworkModel(inp_file)
->>>>>>> 78a37699
         wn.options.report_timestep = 'all'
         for jname, j in wn.nodes(self.wntr.network.Junction):
             j.minimum_pressure = 0.0
@@ -148,14 +119,8 @@
         pass
 
     def test_pipe_closed_for_low_level(self):
-<<<<<<< HEAD
-        inp_file = resilienceMainDir+'/wntr/tests/networks_for_testing/tank_controls_1.inp'
-        parser = self.wntr.epanet.InpFile()
-        wn = parser.read(inp_file)
-=======
         inp_file = join(test_datadir, 'tank_controls_1.inp')
         wn = self.wntr.network.WaterNetworkModel(inp_file)
->>>>>>> 78a37699
         for jname, j in wn.nodes(self.wntr.network.Junction):
             j.minimum_pressure = 0.0
             j.nominal_pressure = 15.0
@@ -207,14 +172,8 @@
         pass
 
     def test_check_valve_closed(self):
-<<<<<<< HEAD
-        inp_file = resilienceMainDir+'/wntr/tests/networks_for_testing/cv_controls.inp'
-        parser = self.wntr.epanet.InpFile()
-        wn = parser.read(inp_file)
-=======
         inp_file = join(test_datadir, 'cv_controls.inp')
         wn = self.wntr.network.WaterNetworkModel(inp_file)
->>>>>>> 78a37699
         for jname, j in wn.nodes(self.wntr.network.Junction):
             j.minimum_pressure = 0.0
             j.nominal_pressure = 15.0
@@ -225,14 +184,8 @@
             self.assertAlmostEqual(results.link.at['flowrate',t,'pipe1'], 0.0)
 
     def test_check_valve_opened(self):
-<<<<<<< HEAD
-        inp_file = resilienceMainDir+'/wntr/tests/networks_for_testing/cv_controls.inp'
-        parser = self.wntr.epanet.InpFile()
-        wn = parser.read(inp_file)
-=======
         inp_file = join(test_datadir, 'cv_controls.inp')
         wn = self.wntr.network.WaterNetworkModel(inp_file)
->>>>>>> 78a37699
         tank1 = wn.get_node('tank1')
         tank2 = wn.get_node('tank2')
         tank1_init_level = tank1.init_level
@@ -270,14 +223,8 @@
         pass
 
     def test_open_by_time_close_by_condition(self):
-<<<<<<< HEAD
-        inp_file = resilienceMainDir+'/wntr/tests/networks_for_testing/control_comb.inp'
-        parser = self.wntr.epanet.InpFile()
-        wn = parser.read(inp_file)
-=======
         inp_file = join(test_datadir, 'control_comb.inp')
         wn = self.wntr.network.WaterNetworkModel(inp_file)
->>>>>>> 78a37699
         control_action = self.wntr.network.ControlAction(wn.get_link('pipe1'), 'status', self.wntr.network.LinkStatus.opened)
         control = self.wntr.network.TimeControl(wn, 6*3600, 'SIM_TIME', False, control_action)
         wn.add_control('open_time_6',control)
@@ -304,14 +251,8 @@
         self.assertEqual(flag2, True)
 
     def test_close_by_condition_open_by_time_stay(self):
-<<<<<<< HEAD
-        inp_file = resilienceMainDir+'/wntr/tests/networks_for_testing/control_comb.inp'
-        parser = self.wntr.epanet.InpFile()
-        wn = parser.read(inp_file)
-=======
         inp_file = join(test_datadir, 'control_comb.inp')
         wn = self.wntr.network.WaterNetworkModel(inp_file)
->>>>>>> 78a37699
         tank1 = wn.get_node('tank1')
         tank1.init_level = 40.0
         tank1.head = tank1.elevation + 40.0
@@ -343,14 +284,8 @@
         self.assertEqual(flag2, True)
 
     def test_close_by_condition_open_by_time_reclose(self):
-<<<<<<< HEAD
-        inp_file = resilienceMainDir+'/wntr/tests/networks_for_testing/control_comb.inp'
-        parser = self.wntr.epanet.InpFile()
-        wn = parser.read(inp_file)
-=======
         inp_file = join(test_datadir, 'control_comb.inp')
         wn = self.wntr.network.WaterNetworkModel(inp_file)
->>>>>>> 78a37699
         tank1 = wn.get_node('tank1')
         tank1.init_level = 40.0
         tank1.head = tank1.elevation + 40.0
