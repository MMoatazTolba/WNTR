--- conflicted
+++ resolved
@@ -16,21 +16,19 @@
   segments based on the location of isolation valves.
 * Added :class:`~wntr.network.layer.generate_valve_layer` method to generate valve layers 
   based on random or strategic placement.
-<<<<<<< HEAD
-=======
 * Updated :class:`~wntr.graphics.curve.plot_pump_curve` to include the pump curve based on
   head curve coefficients, the optional input argument add_polyfit was removed (API change).
   Bug fix in x and y labels.
->>>>>>> ebc1bf62
 * Updated :class:`~wntr.graphics.curve.plot_fragility_curve` and :class:`~wntr.graphics.curve.plot_pump_curve` 
   to use an existing matplotlib axes and return a matplotlib axes so users can customize the graphics.  
   The optional input argument figsize was removed (API change).
 * Added optional input arguments to :class:`~wntr.graphics.network.plot_network` to add labels to node and link colorbars.
 * Added optional input argument for detection limit to :class:`~wntr.metrics.water_security.mass_contaminant_consumed` calculation. 
   The default detection limit for mass consumed, volume consumed, and extent of contamination is 0.
+* Added NotImplementedErrors for PBV and GPV valves, when using the WNTRSimualtor
+* Updated methods to be compatible with NetworkX 2.4 and Pandas 1.0
 * Added required dependencies to setup.py.  Required and optional dependencies  
   are included in requirements.txt
-* Updated methods to be compatible with NetworkX 2.4 and Pandas 1.0
 * Dropped testing for Python 3.5 (matplotlib requires Python >= 3.6)
 * Updated documentation
   